#!/usr/bin/env python3
"""Script to generate Notification CC constants."""
from __future__ import annotations

from collections.abc import Callable, Mapping
import json
import pathlib
<<<<<<< HEAD
import re
import subprocess
=======
>>>>>>> 9e3bfb6d

from const import AUTO_GEN_POST, AUTO_GEN_PRE
from helpers import (
    enum_name_format,
    format_for_class_name,
    get_manually_written_code,
    remove_comments,
    run_black,
)
import requests

GITHUB_PROJECT = "zwave-js/node-zwave-js"
BRANCH_NAME = "master"
NOTIFICATIONS_FILE_PATH = "packages/config/config/notifications.json"

CONST_FILE_PATH = (
    pathlib.Path(__file__).parent.parent
    / "zwave_js_server/const/command_class/notification.py"
)


notifications_file = json.loads(
    remove_comments(
        requests.get(
            (
                f"https://raw.githubusercontent.com/{GITHUB_PROJECT}/{BRANCH_NAME}/"
                f"{NOTIFICATIONS_FILE_PATH}"
            ),
            timeout=10,
        ).text
    )
)

notifications = {}
params = {}
for notification_type, notification_payload in notifications_file.items():
    notification_type = int(notification_type, 16)
    notification_name = notification_payload["name"].title()
    notifications[notification_name] = {
        "type": notification_type,
        "events": {},
    }
    for event in notification_payload.get("variables", []):
        event_name = event["name"].title()
        states = notifications[notification_name]["events"]
        for state_id, state_props in event["states"].items():
            state_id = int(state_id, 16)
            state_name = state_props["label"].title()
            if (
                state_name.lower() not in event_name.lower()
                and event_name.lower() not in state_name.lower()
            ):
                state_name = f"{event_name} {state_name}"
            states[state_name] = state_id
            if "params" in state_props and state_props["params"]["type"] == "enum":
                for enum_id, enum_name in state_props["params"]["values"].items():
                    enum_id = int(enum_id, 16)
                    params.setdefault(notification_name, {}).setdefault(state_name, {})[
                        enum_name.title()
                    ] = enum_id
    for event_id, event_data in notification_payload.get("events", {}).items():
        event_id = int(event_id, 16)
        notifications[notification_name]["events"][
            event_data["label"].title()
        ] = event_id


notifications = dict(sorted(notifications.items(), key=lambda kv: kv[0]))
params = dict(sorted(params.items(), key=lambda kv: kv[0]))
for notification_name, enum_data in params.items():
    params[notification_name] = dict(sorted(enum_data.items(), key=lambda kv: kv[0]))


def generate_int_enum_class_definition(
    class_name: str,
    enum_map: Mapping[str, int | str | dict],
    enum_ref_url: str | None = None,
    get_id_func: Callable | None = None,
    docstring_info: str = "",
    base_class: str = "IntEnum",
) -> list[str]:
    """Generate an IntEnum class definition as an array of lines of string."""
    class_def: list[str] = []
    class_def.append(f"class {class_name}({base_class}):")
    docstring = f'"""Enum for known {docstring_info}."""'.replace("  ", " ")
    class_def.append(f"    {docstring}")
    if enum_ref_url:
        class_def.append(f"    # {enum_ref_url}")
    class_def.append("    UNKNOWN = -1")
    for _enum_name, _enum_id in sorted(enum_map.items(), key=lambda x: x[0]):
        if get_id_func:
            _enum_id = get_id_func(_enum_id)
        class_def.append(f"    {enum_name_format(_enum_name, False)} = {_enum_id}")
    class_def.extend(
        [
            "    @classmethod",
            f"    def _missing_(cls: type, value: object) -> {class_name}:  # noqa: ARG003",
            '        """Set default enum member if an unknown value is provided."""',
            f"        return {class_name}.UNKNOWN",
        ]
    )
    return class_def


def generate_int_enum_base_class(class_name: str, docstring: str) -> list[str]:
    """Generate an IntEnum base class definition."""
    class_def: list[str] = []
    class_def.append(f"class {class_name}(IntEnum):")
    class_def.append(f"    {docstring}")
    return class_def


NOTIFICATIONS_URL = (
    f"https://github.com/{GITHUB_PROJECT}/blob/{BRANCH_NAME}/{NOTIFICATIONS_FILE_PATH}"
)

lines = [
    "# pylint: disable=line-too-long",
    '"""Constants for the Notification CC."""',
    *AUTO_GEN_PRE,
    "from __future__ import annotations",
    "",
    "from enum import IntEnum",
    'CC_SPECIFIC_NOTIFICATION_TYPE = "notificationType"',
]

lines.extend(
    generate_int_enum_class_definition(
        "NotificationType",
        notifications,
        NOTIFICATIONS_URL,
        get_id_func=lambda x: x["type"],
        docstring_info="notification types",
    )
)

lines.extend(
    generate_int_enum_base_class(
        "NotificationEvent",
        docstring='"""Common base class for Notification CC states enums."""',
    )
)

lines.extend(
    generate_int_enum_base_class(
        "NotificationEventValue",
        docstring='"""Common base class for Notification CC state value enums."""',
    )
)

# Add events that have enums

_notification_type_to_notification_event_map = {}
_notification_event_to_event_value_map = {}
for notification_type, event_map in notifications.items():
    notification_event_name = f"{notification_type} Notification Event"
    lines.extend(
        generate_int_enum_class_definition(
            format_for_class_name(notification_event_name),
            event_map["events"],
            NOTIFICATIONS_URL,
            docstring_info=notification_event_name.lower(),
            base_class="NotificationEvent",
        )
    )
    _notification_type_to_notification_event_map[
        notification_type
    ] = format_for_class_name(notification_event_name)
    if notification_type in params:
        for event_name, event_values in params[notification_type].items():
            notification_event_value_name = f"{event_name} Notification Event Value"
            lines.extend(
                generate_int_enum_class_definition(
                    format_for_class_name(notification_event_value_name),
                    event_values,
                    NOTIFICATIONS_URL,
                    docstring_info=notification_event_value_name.lower(),
                    base_class="NotificationEventValue",
                )
            )
            _notification_event_to_event_value_map[
                f"{format_for_class_name(notification_event_name)}.{enum_name_format(event_name, False)}"
            ] = format_for_class_name(notification_event_value_name)

notification_type_to_notification_event_map = dict(
    sorted(_notification_type_to_notification_event_map.items(), key=lambda kv: kv[0])
)
notification_type_to_event_map_line = (
    "NOTIFICATION_TYPE_TO_EVENT_MAP: dict[NotificationType, "
    "type[NotificationEvent]] = {"
)
for (
    notification_type,
    notification_event,
) in notification_type_to_notification_event_map.items():
    notification_type_to_event_map_line += f"    NotificationType.{enum_name_format(notification_type, False)}: {notification_event},"
notification_type_to_event_map_line += "}"
lines.append(notification_type_to_event_map_line)
lines.append("")


notification_event_to_event_value_map = dict(
    sorted(_notification_event_to_event_value_map.items(), key=lambda kv: kv[0])
)
notification_event_to_event_value_map_line = (
    "NOTIFICATION_EVENT_TO_EVENT_VALUE_MAP: dict[NotificationEvent, "
    "type[NotificationEventValue]] = {"
)
for (
    notification_event,
    notification_event_value,
) in notification_event_to_event_value_map.items():
    notification_event_to_event_value_map_line += (
        f"    {notification_event}: {notification_event_value},"
    )
notification_event_to_event_value_map_line += "}"
lines.append(notification_event_to_event_value_map_line)
lines.append("")

lines.extend(AUTO_GEN_POST)
lines.extend(get_manually_written_code(CONST_FILE_PATH))
CONST_FILE_PATH.write_text("\n".join(lines), encoding="utf-8")

<<<<<<< HEAD
if subprocess.run(["which", "black"], capture_output=True, check=True).stdout:
    subprocess.run(
        ["black", CONST_FILE_PATH],
        check=True,
    )
else:
    print("Could not run black on new file, please run it to properly format it.")
=======
run_black(CONST_FILE_PATH)
>>>>>>> 9e3bfb6d
<|MERGE_RESOLUTION|>--- conflicted
+++ resolved
@@ -5,11 +5,6 @@
 from collections.abc import Callable, Mapping
 import json
 import pathlib
-<<<<<<< HEAD
-import re
-import subprocess
-=======
->>>>>>> 9e3bfb6d
 
 from const import AUTO_GEN_POST, AUTO_GEN_PRE
 from helpers import (
@@ -233,14 +228,4 @@
 lines.extend(get_manually_written_code(CONST_FILE_PATH))
 CONST_FILE_PATH.write_text("\n".join(lines), encoding="utf-8")
 
-<<<<<<< HEAD
-if subprocess.run(["which", "black"], capture_output=True, check=True).stdout:
-    subprocess.run(
-        ["black", CONST_FILE_PATH],
-        check=True,
-    )
-else:
-    print("Could not run black on new file, please run it to properly format it.")
-=======
-run_black(CONST_FILE_PATH)
->>>>>>> 9e3bfb6d
+run_black(CONST_FILE_PATH)