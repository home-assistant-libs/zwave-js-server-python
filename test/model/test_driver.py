"""Test the driver model."""
import json

from zwave_js_server.const import LogLevel
from zwave_js_server.event import Event
from zwave_js_server.model import (
    driver as driver_pkg,
    log_config as log_config_pkg,
    log_message as log_message_pkg,
)

from .. import load_fixture


def test_from_state():
    """Test from_state method."""
    ws_msgs = load_fixture("basic_dump.txt").strip().split("\n")

    driver = driver_pkg.Driver(None, json.loads(ws_msgs[0])["result"]["state"])

    for msg in ws_msgs[1:]:
        msg = json.loads(msg)
        assert msg["type"] == "event"
        event = Event(type=msg["event"]["event"], data=msg["event"])
        driver.receive_event(event)

    assert len(driver.controller.nodes) == 8


async def test_update_log_config(driver, uuid4, mock_command):
    """Test update log config."""
    # Update log level
    ack_commands = mock_command(
        {"command": "driver.update_log_config", "config": {"level": "error"}},
        {"success": True},
    )

    assert (
        await driver.async_update_log_config(
            log_config_pkg.LogConfig(level=LogLevel.ERROR)
        )
        is None
    )

    assert len(ack_commands) == 1
    assert ack_commands[0] == {
        "command": "driver.update_log_config",
        "config": {"level": "error"},
        "messageId": uuid4,
    }

    # Update all parameters
    ack_commands = mock_command(
        {
            "command": "driver.update_log_config",
            "config": {
                "enabled": True,
                "level": "error",
                "logToFile": True,
                "filename": "/test.txt",
                "forceConsole": True,
            },
        },
        {"success": True},
    )
    assert (
        await driver.async_update_log_config(
            log_config_pkg.LogConfig(
                enabled=True,
                level=LogLevel.ERROR,
                log_to_file=True,
                filename="/test.txt",
                force_console=True,
            )
        )
        is None
    )

    assert len(ack_commands) == 2
    assert ack_commands[1] == {
        "command": "driver.update_log_config",
        "config": {
            "enabled": True,
            "level": "error",
            "logToFile": True,
            "filename": "/test.txt",
            "forceConsole": True,
        },
        "messageId": uuid4,
    }


async def test_get_log_config(driver, uuid4, mock_command):
    """Test set value."""
    ack_commands = mock_command(
        {"command": "driver.get_log_config"},
        {
            "success": True,
            "config": {
                "enabled": True,
                "level": "error",
                "logToFile": False,
                "filename": "/test.txt",
                "forceConsole": False,
            },
        },
    )
    log_config = await driver.async_get_log_config()

    assert len(ack_commands) == 1
    assert ack_commands[0] == {"command": "driver.get_log_config", "messageId": uuid4}

    assert log_config.enabled
    assert log_config.level == LogLevel.ERROR
    assert log_config.log_to_file is False
    assert log_config.filename == "/test.txt"
    assert log_config.force_console is False


<<<<<<< HEAD
async def test_listening_logs(driver, uuid4, mock_command):
    """Test listening to logs helpers."""
    # Test that start listening to logs command is sent
    ack_commands = mock_command(
        {"command": "driver.start_listening_logs"},
        {"success": True},
    )
    await driver.async_start_listening_logs()

    assert len(ack_commands) == 1
    assert ack_commands[0] == {
        "command": "driver.start_listening_logs",
        "messageId": uuid4,
    }

    # Test that stop listening to logs command is sent
    ack_commands = mock_command(
        {"command": "driver.stop_listening_logs"},
        {"success": True},
    )
    await driver.async_stop_listening_logs()

    assert len(ack_commands) == 2
    assert ack_commands[1] == {
        "command": "driver.stop_listening_logs",
        "messageId": uuid4,
    }

    # Test receiving a log message event
    event = Event(
        type="logging",
        data={
            "source": "driver",
            "event": "logging",
            "formattedMessage": [
                "2021-04-18T18:03:34.051Z CNTRLR   [Node 005] [~] \n",
                "test",
            ],
            "level": "debug",
            "primaryTags": "[Node 005] [~] [Notification]",
            "secondaryTags": "[Endpoint 0]",
            "message": "Home Security[Motion sensor status]\n: 8 => 0",
            "direction": "  ",
            "label": "CNTRLR",
            "timestamp": "2021-04-18T18:03:34.051Z",
            "multiline": True,
            "secondaryTagPadding": -1,
        },
    )
    driver.receive_event(event)
    assert "log_message" in event.data
    assert isinstance(event.data["log_message"], log_message_pkg.LogMessage)
    log_message = event.data["log_message"]
    assert log_message.message == ["Home Security[Motion sensor status]", ": 8 => 0"]
    assert log_message.formatted_message == [
        "2021-04-18T18:03:34.051Z CNTRLR   [Node 005] [~] ",
        "test",
    ]
    assert log_message.direction == "  "
    assert log_message.primary_tags == "[Node 005] [~] [Notification]"
    assert log_message.secondary_tags == "[Endpoint 0]"
    assert log_message.level == "debug"
    assert log_message.label == "CNTRLR"
    assert log_message.multiline
    assert log_message.secondary_tag_padding == -1
    assert log_message.timestamp == "2021-04-18T18:03:34.051Z"
=======
async def test_statistics(driver, uuid4, mock_command):
    """Test statistics commands."""
    # Test that enable_statistics command is sent
    ack_commands = mock_command(
        {"command": "driver.enable_statistics"},
        {"success": True},
    )
    await driver.async_enable_statistics()

    assert len(ack_commands) == 1
    assert ack_commands[0] == {
        "command": "driver.enable_statistics",
        "messageId": uuid4,
    }

    # Test that disable_statistics command is sent
    ack_commands = mock_command(
        {"command": "driver.disable_statistics"},
        {"success": True},
    )
    await driver.async_disable_statistics()

    assert len(ack_commands) == 2
    assert ack_commands[1] == {
        "command": "driver.disable_statistics",
        "messageId": uuid4,
    }

    # Test that is statistics_enabled command is sent
    ack_commands = mock_command(
        {"command": "driver.is_statistics_enabled"},
        {"success": True, "statisticsEnabled": True},
    )
    assert await driver.async_is_statistics_enabled()

    assert len(ack_commands) == 3
    assert ack_commands[2] == {
        "command": "driver.is_statistics_enabled",
        "messageId": uuid4,
    }
>>>>>>> b230c722
<|MERGE_RESOLUTION|>--- conflicted
+++ resolved
@@ -117,7 +117,6 @@
     assert log_config.force_console is False
 
 
-<<<<<<< HEAD
 async def test_listening_logs(driver, uuid4, mock_command):
     """Test listening to logs helpers."""
     # Test that start listening to logs command is sent
@@ -184,7 +183,8 @@
     assert log_message.multiline
     assert log_message.secondary_tag_padding == -1
     assert log_message.timestamp == "2021-04-18T18:03:34.051Z"
-=======
+
+
 async def test_statistics(driver, uuid4, mock_command):
     """Test statistics commands."""
     # Test that enable_statistics command is sent
@@ -224,5 +224,4 @@
     assert ack_commands[2] == {
         "command": "driver.is_statistics_enabled",
         "messageId": uuid4,
-    }
->>>>>>> b230c722
+    }