--- conflicted
+++ resolved
@@ -16,11 +16,7 @@
 from zwave_js_server.exceptions import FailedCommand, UnwriteableValue
 from zwave_js_server.model import node as node_pkg
 from zwave_js_server.model.firmware import FirmwareUpdateStatus
-<<<<<<< HEAD
-from zwave_js_server.model.node import Node
-=======
-from zwave_js_server.model.node import Node, NodeStatistics, NodeStatus
->>>>>>> 16f768fd
+from zwave_js_server.model.node import Node, NodeStatistics
 from zwave_js_server.model.value import ConfigurationValue
 
 from .. import load_fixture
@@ -849,7 +845,6 @@
     assert f"{node.node_id}-128-1-isMedium" in node.values
 
 
-<<<<<<< HEAD
 async def test_invoke_cc_api(multisensor_6, uuid4, mock_command):
     """Test endpoint.invoke_cc_api commands."""
     node = multisensor_6
@@ -918,7 +913,8 @@
 
     with pytest.raises(FailedCommand):
         await node.async_supports_cc_api(CommandClass.USER_CODE)
-=======
+
+
 async def test_statistics_updated(wallmote_central_scene: Node):
     """Test that statistics get updated on events."""
     node = wallmote_central_scene
@@ -944,4 +940,3 @@
     assert isinstance(event_stats, NodeStatistics)
     assert node.statistics.timeout_response == 1
     assert node.statistics == event_stats
->>>>>>> 16f768fd
