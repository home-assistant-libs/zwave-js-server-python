"""Test the node model."""
import json
from copy import deepcopy
from unittest.mock import patch

import pytest

from zwave_js_server.const import (
    INTERVIEW_FAILED,
    CommandClass,
    NodeStatus,
    PowerLevel,
    ProtocolDataRate,
    ProtocolVersion,
    SecurityClass,
)
from zwave_js_server.const.command_class.entry_control import (
    EntryControlDataType,
    EntryControlEventType,
)
from zwave_js_server.const.command_class.power_level import PowerLevelTestStatus
from zwave_js_server.const.command_class.multilevel_switch import (
    MultilevelSwitchCommand,
)
from zwave_js_server.event import Event
from zwave_js_server.exceptions import (
    FailedCommand,
    NotFoundError,
    RssiErrorReceived,
    UnwriteableValue,
)
from zwave_js_server.model import endpoint as endpoint_pkg, node as node_pkg
from zwave_js_server.model.firmware import FirmwareUpdateStatus
from zwave_js_server.model.node.health_check import (
    LifelineHealthCheckResultDataType,
    RouteHealthCheckResultDataType,
)
from zwave_js_server.model.node.statistics import NodeStatistics
from zwave_js_server.model.value import ConfigurationValue, get_value_id

from .. import load_fixture


def test_from_state(client):
    """Test from_state method."""
    state = json.loads(load_fixture("basic_dump.txt").split("\n")[0])["result"]["state"]

    node = node_pkg.Node(client, state["nodes"][0])

    assert node.node_id == 1
    assert node.index == 0
    assert node.status == 4
    assert node.ready is True
    assert node.device_class.basic.key == 2
    assert node.device_class.generic.label == "Static Controller"
    assert node.device_class.mandatory_supported_ccs == []
    assert node.device_class.mandatory_controlled_ccs == [32]

    assert node.is_listening is True
    assert node.is_frequent_listening is False
    assert node.is_routing is False
    assert node.max_data_rate == 100000
    assert node.supported_data_rates == [40000, 100000]
    assert node.is_secure is False
    assert node.protocol_version == ProtocolVersion.VERSION_4_5X_OR_6_0X
    assert node.supports_beaming is True
    assert node.supports_security is False
    assert node.zwave_plus_node_type is None
    assert node.zwave_plus_role_type is None
    assert node.manufacturer_id == 134
    assert node.product_id == 90
    assert node.product_type == 257
    assert node.label == "ZW090"
    assert node.interview_attempts == 0
    assert node.installer_icon is None
    assert node.user_icon is None
    assert node.firmware_version is None
    assert node.name is None
    assert node.zwave_plus_version is None
    assert node.location is None
    assert node.endpoint_count_is_dynamic is None
    assert node.endpoints_have_identical_capabilities is None
    assert node.individual_endpoint_count is None
    assert node.aggregated_endpoint_count is None
    assert node.interview_stage == "Neighbors"
    assert not node.is_controller_node
    assert not node.keep_awake
    assert len(node.command_classes) == 0
    assert len(node.endpoints) == 1
    assert node.endpoints[0].index == 0
    assert node.endpoints[0].installer_icon is None
    assert node.endpoints[0].user_icon is None
    assert node.endpoints[0].command_classes == []
    device_class = node.endpoints[0].device_class
    assert device_class.basic.key == 2
    assert device_class.generic.key == 2
    assert device_class.specific.key == 1
    stats = node.statistics
    assert (
        stats.commands_dropped_rx
        == stats.commands_dropped_tx
        == stats.commands_rx
        == stats.commands_tx
        == stats.timeout_response
        == 0
    )
    assert node == node_pkg.Node(client, state["nodes"][0])
    assert node != node.node_id
    assert hash(node) == hash((client.driver, node.node_id))
    assert node.endpoints[0] == endpoint_pkg.Endpoint(
        client, state["nodes"][0]["endpoints"][0], {}
    )
    assert node.endpoints[0] != node.endpoints[0].index
    assert hash(node.endpoints[0]) == hash((client.driver, node.node_id, 0))


async def test_highest_security_value(lock_schlage_be469, ring_keypad):
    """Test the highest_security_class property"""
    assert lock_schlage_be469.highest_security_class == SecurityClass.S0_LEGACY
    assert ring_keypad.highest_security_class is None


async def test_device_config(
    wallmote_central_scene, climate_radio_thermostat_ct100_plus
):
    """Test a device config."""
    node: node_pkg.Node = wallmote_central_scene

    device_config = node.device_config
    assert device_config.is_embedded
    assert device_config.filename == (
        "/usr/src/app/node_modules/@zwave-js/config/config/devices/0x0086/zw130.json"
    )
    assert device_config.manufacturer == "AEON Labs"
    assert device_config.manufacturer_id == 134
    assert device_config.label == "ZW130"
    assert device_config.description == "WallMote Quad"
    assert len(device_config.devices) == 3
    assert device_config.devices[0].product_id == 130
    assert device_config.devices[0].product_type == 2
    assert device_config.firmware_version.min == "0.0"
    assert device_config.firmware_version.max == "255.255"
    assert device_config.metadata.inclusion == (
        "To add the ZP3111 to the Z-Wave network (inclusion), place the Z-Wave "
        "primary controller into inclusion mode. Press the Program Switch of ZP3111 "
        "for sending the NIF. After sending NIF, Z-Wave will send the auto inclusion, "
        "otherwise, ZP3111 will go to sleep after 20 seconds."
    )
    assert device_config.metadata.exclusion == (
        "To remove the ZP3111 from the Z-Wave network (exclusion), place the Z-Wave "
        "primary controller into \u201cexclusion\u201d mode, and following its "
        "instruction to delete the ZP3111 to the controller. Press the Program Switch "
        "of ZP3111 once to be excluded."
    )
    assert device_config.metadata.reset == (
        "Remove cover to trigged tamper switch, LED flash once & send out Alarm "
        "Report. Press Program Switch 10 times within 10 seconds, ZP3111 will send "
        "the \u201cDevice Reset Locally Notification\u201d command and reset to the "
        "factory default. (Remark: This is to be used only in the case of primary "
        "controller being inoperable or otherwise unavailable.)"
    )
    assert device_config.metadata.manual == (
        "https://products.z-wavealliance.org/ProductManual/File?folder=&filename=MarketCertificationFiles/2479/ZP3111-5_R2_20170316.pdf"
    )
    assert device_config.metadata.wakeup is None
    assert device_config.metadata.comments == [{"level": "info", "text": "test"}]
    assert device_config.associations == {}
    assert device_config.param_information == {"_map": {}}
    assert device_config.supports_zwave_plus is None

    assert climate_radio_thermostat_ct100_plus.device_config.metadata.comments == []


async def test_unknown_values(cover_qubino_shutter):
    """Test that values that are unknown return as None."""
    node = cover_qubino_shutter
    assert (
        "5-38-0-currentValue" in node.values
        and node.values["5-38-0-currentValue"].value is None
    )
    assert (
        "5-37-0-currentValue" in node.values
        and node.values["5-37-0-currentValue"].value is None
    )


async def test_device_database_url(cover_qubino_shutter):
    """Test that the device database URL is available."""
    assert (
        cover_qubino_shutter.device_database_url
        == "https://devices.zwave-js.io/?jumpTo=0x0159:0x0003:0x0053:0.0"
    )


async def test_values_without_property_key_name(multisensor_6):
    """Test that values with property key and without property key name can be found."""
    node = multisensor_6
    assert "52-112-0-101-1" in node.values
    assert "52-112-0-101-16" in node.values


async def test_hash(climate_radio_thermostat_ct100_plus):
    """Test node hash."""
    node = climate_radio_thermostat_ct100_plus
    assert hash(node) == hash((node.client.driver, node.node_id))


async def test_command_class_values(climate_radio_thermostat_ct100_plus):
    """Test node methods to get command class values."""
    node = climate_radio_thermostat_ct100_plus
    assert node.node_id == 13
    switch_values = node.get_command_class_values(CommandClass.SENSOR_MULTILEVEL)
    assert len(switch_values) == 2

    with pytest.raises(UnwriteableValue):
        await node.async_set_value("13-112-0-2", 1)


async def test_set_value(multisensor_6, uuid4, mock_command):
    """Test set value."""
    node = multisensor_6
    ack_commands = mock_command(
        {"command": "node.set_value", "nodeId": node.node_id},
        {"success": True},
    )
    value_id = "52-32-0-targetValue"
    value = node.values[value_id]
    assert await node.async_set_value(value_id, 42) is None

    assert len(ack_commands) == 1
    assert ack_commands[0] == {
        "command": "node.set_value",
        "nodeId": node.node_id,
        "valueId": value.data,
        "value": 42,
        "messageId": uuid4,
    }

    # Set value with options
    assert await node.async_set_value(value_id, 42, {"transitionDuration": 1}) is None

    assert len(ack_commands) == 2
    assert ack_commands[1] == {
        "command": "node.set_value",
        "nodeId": node.node_id,
        "valueId": value.data,
        "value": 42,
        "options": {"transitionDuration": 1},
        "messageId": uuid4,
    }

    # Set value with illegal option
    with pytest.raises(NotFoundError):
        await node.async_set_value(value_id, 42, {"fake_option": 1})

    # Use invalid value
    with pytest.raises(NotFoundError):
        await node.async_set_value(f"{value_id}_fake_value", 42)


async def test_poll_value(multisensor_6, uuid4, mock_command):
    """Test poll value."""
    node = multisensor_6
    ack_commands = mock_command(
        {"command": "node.poll_value", "nodeId": node.node_id},
        {"result": "something"},
    )
    value_id = "52-32-0-currentValue"
    value = node.values[value_id]
    assert await node.async_poll_value(value_id) is None

    assert len(ack_commands) == 1
    assert ack_commands[0] == {
        "command": "node.poll_value",
        "nodeId": node.node_id,
        "valueId": value.data,
        "messageId": uuid4,
    }


async def test_ping(multisensor_6, uuid4, mock_command):
    """Test ping."""
    node = multisensor_6
    ack_commands = mock_command(
        {"command": "node.ping", "nodeId": node.node_id},
        {"responded": True},
    )
    assert await node.async_ping()

    assert len(ack_commands) == 1
    assert ack_commands[0] == {
        "command": "node.ping",
        "nodeId": node.node_id,
        "messageId": uuid4,
    }


async def test_refresh_info(multisensor_6, uuid4, mock_command):
    """Test refresh info."""
    node = multisensor_6
    ack_commands = mock_command(
        {"command": "node.refresh_info", "nodeId": node.node_id},
        {},
    )
    assert await node.async_refresh_info() is None

    assert len(ack_commands) == 1
    assert ack_commands[0] == {
        "command": "node.refresh_info",
        "nodeId": node.node_id,
        "messageId": uuid4,
    }


async def test_value_added_event(multisensor_6):
    """Test Node value removed event."""
    node = multisensor_6
    assert "52-112-0-2" in node.values
    event = Event(
        type="value removed",
        data={
            "source": "node",
            "event": "value removed",
            "nodeId": 52,
            "args": {
                "commandClassName": "Configuration",
                "commandClass": 112,
                "endpoint": 0,
                "property": 2,
                "propertyName": "Stay Awake in Battery Mode",
                "metadata": {
                    "type": "number",
                    "readable": True,
                    "writeable": True,
                    "valueSize": 1,
                    "min": 0,
                    "max": 1,
                    "default": 0,
                    "format": 0,
                    "allowManualEntry": False,
                    "states": {"0": "Disable", "1": "Enable"},
                    "label": "Stay Awake in Battery Mode",
                    "description": "Stay awake for 10 minutes at power on",
                    "isFromConfig": True,
                },
                "value": 0,
            },
        },
    )
    node.handle_value_removed(event)
    assert "52-112-0-2" not in node.values


async def test_get_defined_value_ids(multisensor_6, uuid4, mock_command):
    """Test get defined value ids."""
    node = multisensor_6
    ack_commands = mock_command(
        {"command": "node.get_defined_value_ids", "nodeId": node.node_id},
        {
            "valueIds": [
                {
                    "commandClassName": "Wake Up",
                    "commandClass": 132,
                    "endpoint": 0,
                    "property": "wakeUpInterval",
                    "propertyName": "wakeUpInterval",
                },
                {
                    "commandClassName": "Wake Up",
                    "commandClass": 132,
                    "endpoint": 0,
                    "property": "controllerNodeId",
                    "propertyName": "controllerNodeId",
                },
            ]
        },
    )
    result = await node.async_get_defined_value_ids()

    assert len(result) == 2

    assert result[0].command_class_name == "Wake Up"
    assert result[0].command_class == 132
    assert result[0].endpoint == 0
    assert result[0].property_ == "wakeUpInterval"
    assert result[0].property_name == "wakeUpInterval"

    assert result[1].command_class_name == "Wake Up"
    assert result[1].command_class == 132
    assert result[1].endpoint == 0
    assert result[1].property_ == "controllerNodeId"
    assert result[1].property_name == "controllerNodeId"

    assert len(ack_commands) == 1
    assert ack_commands[0] == {
        "command": "node.get_defined_value_ids",
        "nodeId": node.node_id,
        "messageId": uuid4,
    }


async def test_get_value_metadata(multisensor_6, uuid4, mock_command):
    """Test get value metadata."""
    node = multisensor_6
    ack_commands = mock_command(
        {"command": "node.get_value_metadata", "nodeId": node.node_id},
        {
            "type": "any",
            "readable": True,
            "writeable": False,
            "label": "Node ID of the controller",
            "description": "Description of the value metadata",
        },
    )

    value_id = "52-32-0-targetValue"
    value = node.values[value_id]
    result = await node.async_get_value_metadata(value)

    assert result.type == "any"
    assert result.readable is True
    assert result.writeable is False
    assert result.label == "Node ID of the controller"
    assert result.description == "Description of the value metadata"

    assert len(ack_commands) == 1
    assert ack_commands[0] == {
        "command": "node.get_value_metadata",
        "nodeId": node.node_id,
        "valueId": value.data,
        "messageId": uuid4,
    }


async def test_abort_firmware_update(multisensor_6, uuid4, mock_command):
    """Test abort firmware update."""
    node = multisensor_6
    ack_commands = mock_command(
        {"command": "node.abort_firmware_update", "nodeId": node.node_id},
        {},
    )

    assert await node.async_abort_firmware_update() is None

    assert len(ack_commands) == 1
    assert ack_commands[0] == {
        "command": "node.abort_firmware_update",
        "nodeId": node.node_id,
        "messageId": uuid4,
    }


def test_node_inclusion(multisensor_6_state):
    """Emulate a node being added."""
    # when a node node is added, it has minimal info first
    node = node_pkg.Node(
        None, {"nodeId": 52, "status": 1, "ready": False, "values": [], "endpoints": []}
    )
    assert node.node_id == 52
    assert node.status == 1
    assert not node.ready
    assert len(node.values) == 0
    assert node.device_config.manufacturer is None

    # the ready event contains a full (and complete) dump of the node, including values
    event = Event(
        "ready",
        {
            "event": "ready",
            "source": "node",
            "nodeId": node.node_id,
            "nodeState": multisensor_6_state,
            "result": [],
        },
    )
    node.receive_event(event)

    assert node.device_config.manufacturer == "AEON Labs"
    assert len(node.values) > 0


async def test_node_status_events(multisensor_6):
    """Test Node status events."""
    node = multisensor_6
    assert node.status == NodeStatus.ASLEEP
    # mock node wake up event
    event = Event(type="wake up")
    node.handle_wake_up(event)
    assert node.status == NodeStatus.AWAKE
    # mock node dead event
    event = Event(type="dead")
    node.handle_dead(event)
    assert node.status == NodeStatus.DEAD
    # mock node alive event
    event = Event(type="alive")
    node.handle_alive(event)
    assert node.status == NodeStatus.ALIVE
    # mock node sleep event
    event = Event(type="sleep")
    node.handle_sleep(event)
    assert node.status == NodeStatus.ASLEEP


async def test_value_added_events(multisensor_6):
    """Test Node value added events for new value."""
    node = multisensor_6
    value_id = "52-112-0-6"
    # Validate that the value doesn't exist in the node state data
    with pytest.raises(StopIteration):
        node.value_data_idx(value_id)
    event = Event(
        type="value added",
        data={
            "source": "node",
            "event": "value added",
            "nodeId": 52,
            "args": {
                "commandClassName": "Configuration",
                "commandClass": 112,
                "endpoint": 0,
                "property": 6,
                "propertyName": "Stay Awake in Battery Mode",
                "metadata": {
                    "type": "number",
                    "readable": True,
                    "writeable": True,
                    "valueSize": 1,
                    "min": 0,
                    "max": 1,
                    "default": 0,
                    "format": 0,
                    "allowManualEntry": False,
                    "states": {"0": "Disable", "1": "Enable"},
                    "label": "Stay Awake in Battery Mode",
                    "description": "Stay awake for 10 minutes at power on",
                    "isFromConfig": True,
                },
                "value": 0,
            },
        },
    )
    node.handle_value_added(event)
    assert isinstance(event.data["value"], ConfigurationValue)
    assert isinstance(node.values[value_id], ConfigurationValue)
    # ensure that the value was added to the node's state data
    assert node.value_data_idx(value_id)


async def test_value_updated_events(multisensor_6):
    """Test Node value updated events."""
    node = multisensor_6
    value_id = "52-112-0-2"
    # ensure that the value is in the node's state data
    assert (value_idx := node.value_data_idx(value_id))
    # assert the old value of the ZwaveValue
    assert (value_data := node.data["values"][value_idx]) is not None
    assert value_data["value"] == node.values[value_id].value == 0
    event = Event(
        type="value updated",
        data={
            "source": "node",
            "event": "value updated",
            "nodeId": 52,
            "args": {
                "commandClassName": "Configuration",
                "commandClass": 112,
                "endpoint": 0,
                "property": 2,
                "propertyName": "Stay Awake in Battery Mode",
                "newValue": 1,
                "prevValue": 0,
            },
        },
    )
    node.handle_value_updated(event)
    assert isinstance(event.data["value"], ConfigurationValue)
    assert isinstance(node.values[value_id], ConfigurationValue)
    # ensure that the value is in to the node's state data
    assert (value_idx := node.value_data_idx(value_id))
    # ensure that the node's state data was updated and that old keys were removed
    assert (value_data := node.data["values"][value_idx]) is not None
    assert value_data["metadata"]
    assert value_data["value"] == 1
    assert "newValue" not in value_data
    assert "prevValue" not in value_data
    # ensure that the value's state data was updated and that old keys were removed
    val = node.values[value_id]
    assert val.data["value"] == 1
    assert "newValue" not in val.data
    assert "prevValue" not in val.data


async def test_value_removed_events(multisensor_6):
    """Test Node value removed events."""
    node = multisensor_6
    value_id = "52-112-0-2"
    event = Event(
        type="value removed",
        data={
            "source": "node",
            "event": "value removed",
            "nodeId": 52,
            "args": {
                "commandClassName": "Configuration",
                "commandClass": 112,
                "endpoint": 0,
                "property": 2,
                "propertyName": "Stay Awake in Battery Mode",
                "prevValue": 0,
            },
        },
    )
    node.handle_value_removed(event)
    assert isinstance(event.data["value"], ConfigurationValue)
    # ensure that the value was removed from the nodes value's dict
    assert node.values.get(value_id) is None
    # ensure that the value was removed from the node's state data
    with pytest.raises(StopIteration):
        node.value_data_idx(value_id)


async def test_value_notification(wallmote_central_scene: node_pkg.Node):
    """Test value notification events."""
    node = wallmote_central_scene

    # Validate that metadata gets added to notification when it's not included
    event = Event(
        type="value notification",
        data={
            "source": "node",
            "event": "value notification",
            "nodeId": 35,
            "args": {
                "commandClass": 91,
                "commandClassName": "Central Scene",
                "property": "scene",
                "propertyKey": "002",
                "propertyName": "scene",
                "propertyKeyName": "002",
                "ccVersion": 2,
                "value": 1,
            },
        },
    )

    node.handle_value_notification(event)
    assert event.data["value_notification"].metadata.states
    assert event.data["value_notification"].endpoint is not None
    assert event.data["value_notification"].value == 1
    # Let's make sure that the Value was not updated by the value notification event
    assert node.values["35-91-0-scene-002"].value is None

    # Validate that a value notification event for an unknown value gets returned as is
    event = Event(
        type="value notification",
        data={
            "source": "node",
            "event": "value notification",
            "nodeId": 35,
            "args": {
                "commandClass": 91,
                "commandClassName": "Central Scene",
                "property": "scene",
                "propertyKey": "005",
                "propertyName": "scene",
                "propertyKeyName": "005",
                "ccVersion": 2,
                "value": 2,
            },
        },
    )

    node.handle_value_notification(event)
    assert event.data["value_notification"].command_class == 91
    assert event.data["value_notification"].command_class_name == "Central Scene"
    assert event.data["value_notification"].property_ == "scene"
    assert event.data["value_notification"].property_name == "scene"
    assert event.data["value_notification"].property_key == "005"
    assert event.data["value_notification"].property_key_name == "005"
    assert event.data["value_notification"].value == 2


async def test_metadata_updated(climate_radio_thermostat_ct100_plus: node_pkg.Node):
    """Test metadata updated events."""
    node = climate_radio_thermostat_ct100_plus

    value = node.values["13-135-1-value"]

    assert not value.metadata.states

    # Validate that states becomes available on a value that doesn't have a state when
    # a metadata updated event with states is received
    event = Event(
        type="value notification",
        data={
            "source": "node",
            "event": "metadata updated",
            "nodeId": 13,
            "args": {
                "commandClassName": "Indicator",
                "commandClass": 135,
                "endpoint": 1,
                "property": "value",
                "propertyName": "value",
                "metadata": {
                    "type": "number",
                    "readable": True,
                    "writeable": True,
                    "min": 0,
                    "max": 255,
                    "label": "Indicator value",
                    "ccSpecific": {"indicatorId": 0},
                    "states": {
                        "0": "Idle",
                        "1": "Heating",
                        "2": "Cooling",
                        "3": "Fan Only",
                        "4": "Pending Heat",
                        "5": "Pending Cool",
                        "6": "Vent/Economizer",
                        "7": "Aux Heating",
                        "8": "2nd Stage Heating",
                        "9": "2nd Stage Cooling",
                        "10": "2nd Stage Aux Heat",
                        "11": "3rd Stage Aux Heat",
                    },
                },
                "value": 0,
            },
        },
    )

    node.handle_metadata_updated(event)
    assert value.metadata.states


async def test_notification(lock_schlage_be469: node_pkg.Node):
    """Test notification CC notification events."""
    node = lock_schlage_be469

    # Validate that Entry Control CC notification event is received as expected
    event = Event(
        type="notification",
        data={
            "source": "node",
            "event": "notification",
            "nodeId": 23,
            "ccId": 111,
            "args": {
                "eventType": 0,
                "dataType": 0,
                "eventData": "test",
            },
        },
    )

    node.handle_notification(event)
    assert event.data["notification"].command_class == CommandClass.ENTRY_CONTROL
    assert event.data["notification"].node_id == 23
    assert event.data["notification"].event_type == EntryControlEventType.CACHING
    assert event.data["notification"].data_type == EntryControlDataType.NONE
    assert event.data["notification"].event_data == "test"

    # Validate that Notification CC notification event is received as expected
    event = Event(
        type="notification",
        data={
            "source": "node",
            "event": "notification",
            "nodeId": 23,
            "ccId": 113,
            "args": {
                "type": 6,
                "event": 5,
                "label": "Access Control",
                "eventLabel": "Keypad lock operation",
                "parameters": {"userId": 1},
            },
        },
    )

    node.handle_notification(event)
    assert event.data["notification"].command_class == CommandClass.NOTIFICATION
    assert event.data["notification"].node_id == 23
    assert event.data["notification"].type_ == 6
    assert event.data["notification"].event == 5
    assert event.data["notification"].label == "Access Control"
    assert event.data["notification"].event_label == "Keypad lock operation"
    assert event.data["notification"].parameters == {"userId": 1}

    # Validate that Power Level CC notification event is received as expected
    event = Event(
        type="notification",
        data={
            "source": "node",
            "event": "notification",
            "nodeId": 23,
            "ccId": CommandClass.POWERLEVEL.value,
            "args": {"testNodeId": 1, "status": 0, "acknowledgedFrames": 2},
        },
    )

    node.handle_notification(event)
    assert event.data["notification"].command_class == CommandClass.POWERLEVEL
    assert event.data["notification"].node_id == 23
    assert event.data["notification"].test_node_id == 1
    assert event.data["notification"].status == PowerLevelTestStatus.FAILED
    assert event.data["notification"].acknowledged_frames == 2

<<<<<<< HEAD
    # Validate that Multilevel Switch CC notification event is received as expected
    event = Event(
        type="notification",
        data={
            "source": "node",
            "event": "notification",
            "nodeId": 23,
            "ccId": CommandClass.SWITCH_MULTILEVEL.value,
            "args": {"direction": "up", "eventType": 4},
        },
    )

    node.handle_notification(event)
    assert event.data["notification"].command_class == CommandClass.SWITCH_MULTILEVEL
    assert event.data["notification"].node_id == 23
    assert event.data["notification"].direction == "up"
    assert (
        event.data["notification"].event_type
        == MultilevelSwitchCommand.START_LEVEL_CHANGE
    )

    # Validate that Multilevel Switch CC notification event without a direction is valid
    event = Event(
        type="notification",
        data={
            "source": "node",
            "event": "notification",
            "nodeId": 23,
            "ccId": CommandClass.SWITCH_MULTILEVEL.value,
            "args": {"eventType": 4},
        },
    )

    node.handle_notification(event)
    assert event.data["notification"].command_class == CommandClass.SWITCH_MULTILEVEL
    assert event.data["notification"].node_id == 23
    assert event.data["notification"].direction is None
    assert (
        event.data["notification"].event_type
        == MultilevelSwitchCommand.START_LEVEL_CHANGE
    )

=======

async def test_notification_unknown(lock_schlage_be469: node_pkg.Node, caplog):
    """Test unrecognized command class notification events."""
>>>>>>> 156caf42
    # Validate that an unrecognized CC notification event raises Exception
    node = lock_schlage_be469
    event = Event(
        type="notification",
        data={
            "source": "node",
            "event": "notification",
            "nodeId": 23,
            "ccId": 0,
        },
    )

    node.handle_notification(event)

    assert "notification" not in event.data


async def test_entry_control_notification(ring_keypad):
    """Test entry control CC notification events."""
    node = ring_keypad

    # Validate that Entry Control CC notification event is received as expected
    event = Event(
        type="notification",
        data={
            "source": "node",
            "event": "notification",
            "nodeId": 10,
            "ccId": 111,
            "args": {"eventType": 5, "dataType": 2, "eventData": "555"},
        },
    )
    node.handle_notification(event)
    assert event.data["notification"].command_class == CommandClass.ENTRY_CONTROL
    assert event.data["notification"].node_id == 10
    assert event.data["notification"].event_type == EntryControlEventType.ARM_AWAY
    assert event.data["notification"].data_type == EntryControlDataType.ASCII
    assert event.data["notification"].event_data == "555"


async def test_interview_events(multisensor_6):
    """Test Node interview events."""
    node = multisensor_6
    assert node.interview_stage is None
    assert node.ready
    assert not node.in_interview

    event = Event(
        type="interview started",
        data={
            "source": "node",
            "event": "interview started",
            "nodeId": 52,
        },
    )
    node.handle_interview_started(event)
    assert node.interview_stage is None
    assert not node.ready
    assert node.in_interview

    event = Event(
        type="interview stage completed",
        data={
            "source": "node",
            "event": "interview stage completed",
            "nodeId": 52,
            "stageName": "test",
        },
    )
    node.handle_interview_stage_completed(event)
    assert node.interview_stage == "test"
    assert not node.ready
    assert node.in_interview

    event = Event(
        type="interview failed",
        data={
            "source": "node",
            "event": "interview failed",
            "nodeId": 52,
        },
    )
    node.handle_interview_failed(event)
    assert node.interview_stage == INTERVIEW_FAILED
    assert not node.ready
    assert not node.in_interview

    event = Event(
        type="interview completed",
        data={
            "source": "node",
            "event": "interview completed",
            "nodeId": 52,
        },
    )
    node.handle_interview_completed(event)
    assert node.ready
    assert not node.in_interview


async def test_refresh_values(multisensor_6, uuid4, mock_command):
    """Test refresh_values and refresh_cc_values commands."""
    node: node_pkg.Node = multisensor_6
    ack_commands = mock_command(
        {"command": "node.refresh_values", "nodeId": node.node_id},
        {"success": True},
    )
    await node.async_refresh_values()
    assert len(ack_commands) == 1
    assert ack_commands[0] == {
        "command": "node.refresh_values",
        "nodeId": node.node_id,
        "messageId": uuid4,
    }

    ack_commands = mock_command(
        {
            "command": "node.refresh_cc_values",
            "nodeId": node.node_id,
            "commandClass": 112,
        },
        {"success": True},
    )
    await node.async_refresh_cc_values(CommandClass.CONFIGURATION)
    assert len(ack_commands) == 2
    assert ack_commands[1] == {
        "command": "node.refresh_cc_values",
        "nodeId": node.node_id,
        "commandClass": 112,
        "messageId": uuid4,
    }


async def test_firmware_events(wallmote_central_scene: node_pkg.Node):
    """Test firmware events."""
    node = wallmote_central_scene
    assert node.firmware_update_progress is None

    event = Event(
        type="firmware update progress",
        data={
            "source": "node",
            "event": "firmware update progress",
            "nodeId": 35,
            "sentFragments": 1,
            "totalFragments": 10,
        },
    )

    node.handle_firmware_update_progress(event)
    assert event.data["firmware_update_progress"].sent_fragments == 1
    assert event.data["firmware_update_progress"].total_fragments == 10
    assert node.firmware_update_progress
    assert node.firmware_update_progress.sent_fragments == 1
    assert node.firmware_update_progress.total_fragments == 10

    event = Event(
        type="firmware update finished",
        data={
            "source": "node",
            "event": "firmware update finished",
            "nodeId": 35,
            "status": 255,
            "waitTime": 10,
        },
    )

    node.handle_firmware_update_finished(event)
    assert (
        event.data["firmware_update_finished"].status
        == FirmwareUpdateStatus.OK_RESTART_PENDING
    )
    assert event.data["firmware_update_finished"].wait_time == 10
    assert node.firmware_update_progress is None


async def test_value_added_value_exists(climate_radio_thermostat_ct100_plus):
    """Test value added event when value exists."""
    node: node_pkg.Node = climate_radio_thermostat_ct100_plus
    value_id = f"{node.node_id}-128-1-isHigh"
    value = node.values.get(value_id)
    assert value
    event = Event(
        "value added",
        {
            "source": "node",
            "event": "value added",
            "nodeId": node.node_id,
            "args": {
                "commandClassName": "Battery",
                "commandClass": 128,
                "endpoint": 1,
                "property": "isHigh",
                "propertyName": "isHigh",
                "metadata": {
                    "type": "boolean",
                    "readable": True,
                    "writeable": False,
                    "label": "High battery level",
                },
                "value": True,
            },
        },
    )
    node.receive_event(event)
    assert value_id in node.values
    assert node.values[value_id] is value


async def test_value_added_new_value(climate_radio_thermostat_ct100_plus):
    """Test value added event when new value is added."""
    node: node_pkg.Node = climate_radio_thermostat_ct100_plus
    event = Event(
        "value added",
        {
            "source": "node",
            "event": "value added",
            "nodeId": node.node_id,
            "args": {
                "commandClassName": "Battery",
                "commandClass": 128,
                "endpoint": 1,
                "property": "isMedium",
                "propertyName": "isMedium",
                "metadata": {
                    "type": "boolean",
                    "readable": True,
                    "writeable": False,
                    "label": "Medium battery level",
                },
                "value": True,
            },
        },
    )
    node.receive_event(event)
    assert f"{node.node_id}-128-1-isMedium" in node.values


async def test_invoke_cc_api(multisensor_6, uuid4, mock_command):
    """Test endpoint. commands."""
    node = multisensor_6
    ack_commands = mock_command(
        {"command": "endpoint.invoke_cc_api", "nodeId": node.node_id, "endpoint": 0},
        {"response": "ok"},
    )

    assert (
        await node.async_invoke_cc_api(CommandClass.USER_CODE, "set", 1, 1, "1234")
        is None
    )

    assert len(ack_commands) == 1
    assert ack_commands[0] == {
        "command": "endpoint.invoke_cc_api",
        "nodeId": node.node_id,
        "endpoint": 0,
        "commandClass": 99,
        "methodName": "set",
        "args": [1, 1, "1234"],
        "messageId": uuid4,
    }

    assert (
        await node.async_invoke_cc_api(
            CommandClass.USER_CODE, "set", 2, 2, "1234", wait_for_result=True
        )
        == "ok"
    )

    assert len(ack_commands) == 2
    assert ack_commands[1] == {
        "command": "endpoint.invoke_cc_api",
        "nodeId": node.node_id,
        "endpoint": 0,
        "commandClass": 99,
        "methodName": "set",
        "args": [2, 2, "1234"],
        "messageId": uuid4,
    }


async def test_supports_cc_api(multisensor_6, uuid4, mock_command):
    """Test endpoint.supports_cc_api commands."""
    node = multisensor_6
    ack_commands = mock_command(
        {"command": "endpoint.supports_cc_api", "nodeId": node.node_id, "endpoint": 0},
        {"supported": True},
    )

    assert await node.async_supports_cc_api(CommandClass.USER_CODE)

    assert len(ack_commands) == 1
    assert ack_commands[0] == {
        "command": "endpoint.supports_cc_api",
        "nodeId": node.node_id,
        "endpoint": 0,
        "commandClass": 99,
        "messageId": uuid4,
    }

    # Test that command fails when client is disconnected
    with patch("zwave_js_server.client.asyncio.Event.wait", return_value=True):
        await node.client.disconnect()

    with pytest.raises(FailedCommand):
        await node.async_supports_cc_api(CommandClass.USER_CODE)


async def test_statistics_updated(
    wallmote_central_scene: node_pkg.Node, multisensor_6, ring_keypad
):
    """Test that statistics get updated on events."""
    node = wallmote_central_scene
    assert node.statistics.commands_rx == 0
    event = Event(
        "statistics updated",
        {
            "source": "node",
            "event": "statistics updated",
            "nodeId": node.node_id,
            "statistics": {
                "commandsTX": 1,
                "commandsRX": 2,
                "commandsDroppedTX": 3,
                "commandsDroppedRX": 4,
                "timeoutResponse": 5,
                "rtt": 6,
                "rssi": 7,
                "lwr": {
                    "protocolDataRate": 1,
                    "repeaters": [wallmote_central_scene.node_id],
                    "repeaterRSSI": [1],
                    "routeFailedBetween": [
                        ring_keypad.node_id,
                        multisensor_6.node_id,
                    ],
                },
                "nlwr": {
                    "protocolDataRate": 2,
                    "repeaters": [],
                    "repeaterRSSI": [127],
                    "routeFailedBetween": [
                        multisensor_6.node_id,
                        ring_keypad.node_id,
                    ],
                },
            },
        },
    )
    node.receive_event(event)
    # Event should be modified with the NodeStatistics object
    assert "statistics_updated" in event.data
    event_stats: NodeStatistics = event.data["statistics_updated"]
    assert isinstance(event_stats, NodeStatistics)
    assert event_stats.commands_tx == 1
    assert event_stats.commands_rx == 2
    assert event_stats.commands_dropped_tx == 3
    assert event_stats.commands_dropped_rx == 4
    assert event_stats.timeout_response == 5
    assert event_stats.rtt == 6
    assert event_stats.rssi == 7
    assert event_stats.lwr
    assert event_stats.lwr.protocol_data_rate == ProtocolDataRate.ZWAVE_9K6
    assert event_stats.nlwr
    assert event_stats.nlwr.protocol_data_rate == ProtocolDataRate.ZWAVE_40K
    assert node.statistics == event_stats

    event = Event(
        "statistics updated",
        {
            "source": "node",
            "event": "statistics updated",
            "nodeId": node.node_id,
            "statistics": {
                "commandsTX": 1,
                "commandsRX": 2,
                "commandsDroppedTX": 3,
                "commandsDroppedRX": 4,
                "timeoutResponse": 5,
            },
        },
    )
    node.receive_event(event)
    # Event should be modified with the NodeStatistics object
    assert "statistics_updated" in event.data
    event_stats: NodeStatistics = event.data["statistics_updated"]
    assert isinstance(event_stats, NodeStatistics)
    assert event_stats.commands_tx == 1
    assert event_stats.commands_rx == 2
    assert event_stats.commands_dropped_tx == 3
    assert event_stats.commands_dropped_rx == 4
    assert event_stats.timeout_response == 5
    assert not event_stats.rtt
    assert not event_stats.rssi
    assert not event_stats.lwr
    assert not event_stats.nlwr
    assert node.statistics == event_stats


async def test_statistics_updated_rssi_error(
    wallmote_central_scene: node_pkg.Node, multisensor_6, ring_keypad
):
    """Test that statistics get updated on events and rssi error is handled."""
    node = wallmote_central_scene
    assert node.statistics.commands_rx == 0
    event = Event(
        "statistics updated",
        {
            "source": "node",
            "event": "statistics updated",
            "nodeId": node.node_id,
            "statistics": {
                "commandsTX": 1,
                "commandsRX": 2,
                "commandsDroppedTX": 3,
                "commandsDroppedRX": 4,
                "timeoutResponse": 5,
                "rtt": 6,
                "rssi": 127,
                "lwr": {
                    "protocolDataRate": 1,
                    "repeaters": [wallmote_central_scene.node_id],
                    "repeaterRSSI": [1],
                    "routeFailedBetween": [
                        ring_keypad.node_id,
                        multisensor_6.node_id,
                    ],
                },
                "nlwr": {
                    "protocolDataRate": 2,
                    "repeaters": [],
                    "repeaterRSSI": [127],
                    "routeFailedBetween": [
                        multisensor_6.node_id,
                        ring_keypad.node_id,
                    ],
                },
            },
        },
    )
    node.receive_event(event)
    # Event should be modified with the NodeStatistics object
    assert "statistics_updated" in event.data
    event_stats: NodeStatistics = event.data["statistics_updated"]
    assert isinstance(event_stats, NodeStatistics)
    with pytest.raises(RssiErrorReceived):
        event_stats.rssi


async def test_has_security_class(multisensor_6: node_pkg.Node, uuid4, mock_command):
    """Test node.has_security_class command."""
    node = multisensor_6
    ack_commands = mock_command(
        {"command": "node.has_security_class", "nodeId": node.node_id},
        {"hasSecurityClass": True},
    )
    assert await node.async_has_security_class(SecurityClass.S2_AUTHENTICATED)

    assert len(ack_commands) == 1
    assert ack_commands[0] == {
        "command": "node.has_security_class",
        "nodeId": node.node_id,
        "securityClass": SecurityClass.S2_AUTHENTICATED.value,
        "messageId": uuid4,
    }


async def test_get_highest_security_class(
    multisensor_6: node_pkg.Node, uuid4, mock_command
):
    """Test node.get_highest_security_class command."""
    node = multisensor_6
    ack_commands = mock_command(
        {"command": "node.get_highest_security_class", "nodeId": node.node_id},
        {"highestSecurityClass": SecurityClass.S2_AUTHENTICATED.value},
    )
    assert (
        await node.async_get_highest_security_class() == SecurityClass.S2_AUTHENTICATED
    )

    assert len(ack_commands) == 1
    assert ack_commands[0] == {
        "command": "node.get_highest_security_class",
        "nodeId": node.node_id,
        "messageId": uuid4,
    }


async def test_test_power_level(multisensor_6: node_pkg.Node, uuid4, mock_command):
    """Test node.test_powerlevel command."""
    node = multisensor_6
    ack_commands = mock_command(
        {"command": "node.test_powerlevel", "nodeId": node.node_id},
        {"framesAcked": 1},
    )
    assert await node.async_test_power_level(2, PowerLevel.DBM_MINUS_1, 3) == 1

    assert len(ack_commands) == 1
    assert ack_commands[0] == {
        "command": "node.test_powerlevel",
        "nodeId": node.node_id,
        "testNodeId": 2,
        "powerlevel": PowerLevel.DBM_MINUS_1.value,
        "testFrameCount": 3,
        "messageId": uuid4,
    }


async def test_test_power_level_progress_event(
    multisensor_6: node_pkg.Node, uuid4, mock_command
):
    """Test test power level progress event."""
    event = Event(
        "test powerlevel progress",
        {
            "source": "node",
            "event": "test powerlevel progress",
            "nodeId": multisensor_6.node_id,
            "acknowledged": 1,
            "total": 2,
        },
    )
    multisensor_6.receive_event(event)
    assert event.data["test_power_level_progress"]
    assert event.data["test_power_level_progress"].acknowledged == 1
    assert event.data["test_power_level_progress"].total == 2


async def test_check_lifeline_health(multisensor_6: node_pkg.Node, uuid4, mock_command):
    """Test node.check_lifeline_health command."""
    node = multisensor_6
    ack_commands = mock_command(
        {"command": "node.check_lifeline_health", "nodeId": node.node_id},
        {
            "summary": {
                "rating": 10,
                "results": [
                    LifelineHealthCheckResultDataType(
                        latency=1,
                        numNeighbors=2,
                        failedPingsNode=3,
                        routeChanges=4,
                        minPowerlevel=5,
                        failedPingsController=6,
                        snrMargin=7,
                    )
                ],
            }
        },
    )
    summary = await node.async_check_lifeline_health(1)

    assert summary.rating == 10
    assert summary.results[0].latency == 1
    assert summary.results[0].num_neighbors == 2
    assert summary.results[0].failed_pings_node == 3
    assert summary.results[0].route_changes == 4
    assert summary.results[0].min_power_level == PowerLevel.DBM_MINUS_5
    assert summary.results[0].failed_pings_controller == 6
    assert summary.results[0].snr_margin == 7

    assert len(ack_commands) == 1
    assert ack_commands[0] == {
        "command": "node.check_lifeline_health",
        "nodeId": node.node_id,
        "rounds": 1,
        "messageId": uuid4,
    }


async def test_check_lifeline_health_progress_event(
    multisensor_6: node_pkg.Node, uuid4, mock_command
):
    """Test check lifeline health progress event."""
    event = Event(
        "check lifeline health progress",
        {
            "source": "node",
            "event": "check lifeline health progress",
            "nodeId": multisensor_6.node_id,
            "rounds": 1,
            "totalRounds": 2,
            "lastRating": 10,
        },
    )
    multisensor_6.receive_event(event)
    assert event.data["check_lifeline_health_progress"]
    assert event.data["check_lifeline_health_progress"].rounds == 1
    assert event.data["check_lifeline_health_progress"].total_rounds == 2
    assert event.data["check_lifeline_health_progress"].last_rating == 10


async def test_check_route_health(multisensor_6: node_pkg.Node, uuid4, mock_command):
    """Test node.check_route_health command."""
    node = multisensor_6
    ack_commands = mock_command(
        {"command": "node.check_route_health", "nodeId": node.node_id},
        {
            "summary": {
                "rating": 10,
                "results": [
                    RouteHealthCheckResultDataType(
                        numNeighbors=1,
                        rating=10,
                        failedPingsToSource=2,
                        failedPingsToTarget=3,
                        minPowerlevelSource=4,
                        minPowerlevelTarget=5,
                    )
                ],
            }
        },
    )
    summary = await node.async_check_route_health(15, 1)

    assert summary.rating == 10
    assert summary.results[0].num_neighbors == 1
    assert summary.results[0].rating == 10
    assert summary.results[0].failed_pings_to_source == 2
    assert summary.results[0].failed_pings_to_target == 3
    assert summary.results[0].min_power_level_source == PowerLevel.DBM_MINUS_4
    assert summary.results[0].min_power_level_target == PowerLevel.DBM_MINUS_5

    assert len(ack_commands) == 1
    assert ack_commands[0] == {
        "command": "node.check_route_health",
        "nodeId": node.node_id,
        "targetNodeId": 15,
        "rounds": 1,
        "messageId": uuid4,
    }


async def test_check_route_health_progress_event(
    multisensor_6: node_pkg.Node, uuid4, mock_command
):
    """Test check route health progress event."""
    event = Event(
        "check route health progress",
        {
            "source": "node",
            "event": "check route health progress",
            "nodeId": multisensor_6.node_id,
            "rounds": 1,
            "totalRounds": 2,
            "lastRating": 10,
        },
    )
    multisensor_6.receive_event(event)
    assert event.data["check_route_health_progress"]
    assert event.data["check_route_health_progress"].rounds == 1
    assert event.data["check_route_health_progress"].total_rounds == 2
    assert event.data["check_route_health_progress"].last_rating == 10


async def test_get_state(
    multisensor_6: node_pkg.Node,
    multisensor_6_state: node_pkg.NodeDataType,
    uuid4,
    mock_command,
):
    """Test node.get_state command."""
    node = multisensor_6
    value_id = get_value_id(node, 32, "currentValue", 0)

    # Verify original values
    assert node.endpoints[0].installer_icon == 3079
    assert node.values[value_id].value == 255

    new_state = deepcopy(multisensor_6_state)
    # Update endpoint 0 installer icon
    new_state["endpoints"][0]["installerIcon"] = 1
    # Update value of {nodeId}-32-0-currentValue
    new_state["values"][0] = {
        "commandClassName": "Basic",
        "commandClass": 32,
        "endpoint": 0,
        "property": "currentValue",
        "propertyName": "currentValue",
        "metadata": {
            "type": "number",
            "readable": True,
            "writeable": False,
            "min": 0,
            "max": 99,
            "label": "Current value",
        },
        "value": 0,
    }
    ack_commands = mock_command(
        {"command": "node.get_state", "nodeId": node.node_id},
        {"state": new_state},
    )

    # Verify new values
    assert await node.async_get_state() is None
    assert node.endpoints[0].installer_icon == 1
    assert node.values[value_id].value == 0

    assert len(ack_commands) == 1
    assert ack_commands[0] == {
        "command": "node.get_state",
        "nodeId": node.node_id,
        "messageId": uuid4,
    }


async def test_set_name(multisensor_6: node_pkg.Node, uuid4, mock_command):
    """Test node.set_name command."""
    node = multisensor_6
    ack_commands = mock_command(
        {"command": "node.set_name", "nodeId": node.node_id},
        {},
    )

    assert node.name != "new_name"
    assert await node.async_set_name("new_name", False) is None
    assert node.name == "new_name"

    assert len(ack_commands) == 1
    assert ack_commands[0] == {
        "command": "node.set_name",
        "nodeId": node.node_id,
        "name": "new_name",
        "updateCC": False,
        "messageId": uuid4,
    }


async def test_set_location(multisensor_6: node_pkg.Node, uuid4, mock_command):
    """Test node.set_location command."""
    node = multisensor_6
    ack_commands = mock_command(
        {"command": "node.set_location", "nodeId": node.node_id},
        {},
    )

    assert node.location != "new_location"
    assert await node.async_set_location("new_location", False) is None
    assert node.location == "new_location"

    assert len(ack_commands) == 1
    assert ack_commands[0] == {
        "command": "node.set_location",
        "nodeId": node.node_id,
        "location": "new_location",
        "updateCC": False,
        "messageId": uuid4,
    }


async def test_set_keep_awake(multisensor_6: node_pkg.Node, uuid4, mock_command):
    """Test node.set_keep_awake command."""
    node = multisensor_6
    ack_commands = mock_command(
        {"command": "node.set_keep_awake", "nodeId": node.node_id},
        {},
    )

    assert node.keep_awake
    assert await node.async_set_keep_awake(False) is None
    assert node.keep_awake is False

    assert len(ack_commands) == 1
    assert ack_commands[0] == {
        "command": "node.set_keep_awake",
        "nodeId": node.node_id,
        "keepAwake": False,
        "messageId": uuid4,
    }


async def test_unknown_event(multisensor_6: node_pkg.Node):
    """Test that an unknown event type causes an exception."""
    with pytest.raises(KeyError):
        assert multisensor_6.receive_event(Event("unknown_event", {"source": "node"}))


async def test_is_secure_unknown(is_secure_unknown: node_pkg.Node):
    """Test that a node with isSecure = `unknown` gets handled appropriately."""
    assert not is_secure_unknown.is_secure<|MERGE_RESOLUTION|>--- conflicted
+++ resolved
@@ -807,7 +807,6 @@
     assert event.data["notification"].status == PowerLevelTestStatus.FAILED
     assert event.data["notification"].acknowledged_frames == 2
 
-<<<<<<< HEAD
     # Validate that Multilevel Switch CC notification event is received as expected
     event = Event(
         type="notification",
@@ -850,11 +849,9 @@
         == MultilevelSwitchCommand.START_LEVEL_CHANGE
     )
 
-=======
 
 async def test_notification_unknown(lock_schlage_be469: node_pkg.Node, caplog):
     """Test unrecognized command class notification events."""
->>>>>>> 156caf42
     # Validate that an unrecognized CC notification event raises Exception
     node = lock_schlage_be469
     event = Event(
