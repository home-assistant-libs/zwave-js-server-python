"""Firmware update helper."""
<<<<<<< HEAD
=======
from typing import Any, Optional

>>>>>>> 10bead56
import aiohttp

from .client import Client
from .model.node import Node
from .util.helpers import convert_bytes_to_base64


async def begin_firmware_update(
    url: str,
    node: Node,
    filename: str,
    file: bytes,
    session: aiohttp.ClientSession,
<<<<<<< HEAD
    file_format: str = None,
) -> None:
=======
    file_format: Optional[str] = None,
) -> Any:
>>>>>>> 10bead56
    """Send beginFirmwareUpdate command to Node."""
    client = Client(url, session)
    await client.connect()
    await client.set_api_schema()

    cmd = {
        "command": "node.begin_firmware_update",
        "nodeId": node.node_id,
        "firmwareFilename": filename,
        "firmwareFile": convert_bytes_to_base64(file),
    }
    if file_format is not None:
        cmd["firmwareFileFormat"] = file_format

    await client.async_send_command(cmd, require_schema=5)
    await client.disconnect()<|MERGE_RESOLUTION|>--- conflicted
+++ resolved
@@ -1,9 +1,6 @@
 """Firmware update helper."""
-<<<<<<< HEAD
-=======
-from typing import Any, Optional
+from typing import Optional
 
->>>>>>> 10bead56
 import aiohttp
 
 from .client import Client
@@ -17,13 +14,8 @@
     filename: str,
     file: bytes,
     session: aiohttp.ClientSession,
-<<<<<<< HEAD
-    file_format: str = None,
+    file_format: Optional[str] = None,
 ) -> None:
-=======
-    file_format: Optional[str] = None,
-) -> Any:
->>>>>>> 10bead56
     """Send beginFirmwareUpdate command to Node."""
     client = Client(url, session)
     await client.connect()
