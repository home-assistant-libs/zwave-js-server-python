"""Provide a model for the Z-Wave JS Driver."""
from typing import Any, TYPE_CHECKING, cast
<<<<<<< HEAD
from zwave_js_server.model.log_message import LogMessage, LogMessageDataType
=======
>>>>>>> b230c722

from zwave_js_server.model.log_config import LogConfig

from ..event import Event, EventBase
from .controller import Controller

if TYPE_CHECKING:
    from ..client import Client


class Driver(EventBase):
    """Represent a Z-Wave JS driver."""

    def __init__(self, client: "Client", state: dict) -> None:
        """Initialize driver."""
        super().__init__()
        self.client = client
        self.controller = Controller(client, state)

    def __hash__(self) -> int:
        """Return the hash."""
        return hash(self.controller)

    def __eq__(self, other: object) -> bool:
        """Return whether this instance equals another."""
        if not isinstance(other, Driver):
            return False
        return self.controller == other.controller

    def receive_event(self, event: Event) -> None:
        """Receive an event."""
        if event.data["source"] != "driver":
            self.controller.receive_event(event)
            return

        self._handle_event_protocol(event)

        self.emit(event.type, event.data)

    def handle_logging(self, event: Event) -> None:
        """Process a driver logging event."""
        event.data["log_message"] = LogMessage(cast(LogMessageDataType, event.data))

    def handle_all_nodes_ready(self, event: Event) -> None:
        """Process a driver all nodes ready event."""

    async def _async_send_command(
        self, command: str, require_schema: int = None, **kwargs: Any
    ) -> dict:
        """Send a driver command. For internal use only."""
        return await self.client.async_send_command(
            {
                "command": f"driver.{command}",
                **kwargs,
            },
            require_schema,
        )

    async def async_update_log_config(self, log_config: LogConfig) -> None:
        """Update log config for driver."""
        await self._async_send_command(
            "update_log_config", config=log_config.to_dict(), require_schema=4
        )

    async def async_get_log_config(self) -> LogConfig:
        """Return current log config for driver."""
        result = await self._async_send_command("get_log_config", require_schema=4)
        return LogConfig.from_dict(result["config"])

<<<<<<< HEAD
    async def async_start_listening_logs(self) -> None:
        """Send command to start listening to log events."""
        await self._async_send_command("start_listening_logs", require_schema=4)

    async def async_stop_listening_logs(self) -> None:
        """Send command to stop listening to log events."""
        await self._async_send_command("stop_listening_logs", require_schema=4)
=======
    async def async_enable_statistics(self) -> None:
        """Send command to enable data collection."""
        await self._async_send_command("enable_statistics", require_schema=4)

    async def async_disable_statistics(self) -> None:
        """Send command to stop listening to log events."""
        await self._async_send_command("disable_statistics", require_schema=4)

    async def async_is_statistics_enabled(self) -> bool:
        """Send command to start listening to log events."""
        result = await self._async_send_command(
            "is_statistics_enabled", require_schema=4
        )
        return cast(bool, result["statisticsEnabled"])
>>>>>>> b230c722
<|MERGE_RESOLUTION|>--- conflicted
+++ resolved
@@ -1,11 +1,8 @@
 """Provide a model for the Z-Wave JS Driver."""
 from typing import Any, TYPE_CHECKING, cast
-<<<<<<< HEAD
-from zwave_js_server.model.log_message import LogMessage, LogMessageDataType
-=======
->>>>>>> b230c722
 
 from zwave_js_server.model.log_config import LogConfig
+from zwave_js_server.model.log_message import LogMessage, LogMessageDataType
 
 from ..event import Event, EventBase
 from .controller import Controller
@@ -73,7 +70,6 @@
         result = await self._async_send_command("get_log_config", require_schema=4)
         return LogConfig.from_dict(result["config"])
 
-<<<<<<< HEAD
     async def async_start_listening_logs(self) -> None:
         """Send command to start listening to log events."""
         await self._async_send_command("start_listening_logs", require_schema=4)
@@ -81,7 +77,7 @@
     async def async_stop_listening_logs(self) -> None:
         """Send command to stop listening to log events."""
         await self._async_send_command("stop_listening_logs", require_schema=4)
-=======
+
     async def async_enable_statistics(self) -> None:
         """Send command to enable data collection."""
         await self._async_send_command("enable_statistics", require_schema=4)
@@ -95,5 +91,4 @@
         result = await self._async_send_command(
             "is_statistics_enabled", require_schema=4
         )
-        return cast(bool, result["statisticsEnabled"])
->>>>>>> b230c722
+        return cast(bool, result["statisticsEnabled"])