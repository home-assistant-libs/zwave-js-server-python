"""Provide a model for the Z-Wave JS Driver."""
from typing import Any, TYPE_CHECKING, cast

from zwave_js_server.model.log_config import LogConfig
from zwave_js_server.model.log_message import LogMessage, LogMessageDataType

from ..event import Event, EventBase
from .controller import Controller

if TYPE_CHECKING:
    from ..client import Client


class Driver(EventBase):
    """Represent a Z-Wave JS driver."""

    def __init__(self, client: "Client", state: dict) -> None:
        """Initialize driver."""
        super().__init__()
        self.client = client
        self.controller = Controller(client, state)

    def __hash__(self) -> int:
        """Return the hash."""
        return hash(self.controller)

    def __eq__(self, other: object) -> bool:
        """Return whether this instance equals another."""
        if not isinstance(other, Driver):
            return False
        return self.controller == other.controller

    def receive_event(self, event: Event) -> None:
        """Receive an event."""
        if event.data["source"] != "driver":
            self.controller.receive_event(event)
            return

        self._handle_event_protocol(event)

        self.emit(event.type, event.data)

    def handle_logging(self, event: Event) -> None:
        """Process a driver logging event."""
        event.data["log_message"] = LogMessage(cast(LogMessageDataType, event.data))

    def handle_all_nodes_ready(self, event: Event) -> None:
        """Process a driver all nodes ready event."""

    async def _async_send_command(
        self, command: str, require_schema: int = None, **kwargs: Any
    ) -> dict:
        """Send a driver command. For internal use only."""
        return await self.client.async_send_command(
            {
                "command": f"driver.{command}",
                **kwargs,
            },
            require_schema,
        )

    async def async_update_log_config(self, log_config: LogConfig) -> None:
        """Update log config for driver."""
        await self._async_send_command(
            "update_log_config", config=log_config.to_dict(), require_schema=4
        )

    async def async_get_log_config(self) -> LogConfig:
        """Return current log config for driver."""
        result = await self._async_send_command("get_log_config", require_schema=4)
        return LogConfig.from_dict(result["config"])

<<<<<<< HEAD
    async def async_start_listening_logs(self) -> None:
        """Send command to start listening to log events."""
        await self._async_send_command("start_listening_logs", require_schema=4)

    async def async_stop_listening_logs(self) -> None:
        """Send command to stop listening to log events."""
        await self._async_send_command("stop_listening_logs", require_schema=4)

    async def async_enable_statistics(self) -> None:
=======
    async def async_enable_statistics(
        self, application_name: str, application_version: str
    ) -> None:
>>>>>>> 67eebf8b
        """Send command to enable data collection."""
        await self._async_send_command(
            "enable_statistics",
            applicationName=application_name,
            applicationVersion=application_version,
            require_schema=4,
        )

    async def async_disable_statistics(self) -> None:
        """Send command to stop listening to log events."""
        await self._async_send_command("disable_statistics", require_schema=4)

    async def async_is_statistics_enabled(self) -> bool:
        """Send command to start listening to log events."""
        result = await self._async_send_command(
            "is_statistics_enabled", require_schema=4
        )
        return cast(bool, result["statisticsEnabled"])<|MERGE_RESOLUTION|>--- conflicted
+++ resolved
@@ -70,7 +70,6 @@
         result = await self._async_send_command("get_log_config", require_schema=4)
         return LogConfig.from_dict(result["config"])
 
-<<<<<<< HEAD
     async def async_start_listening_logs(self) -> None:
         """Send command to start listening to log events."""
         await self._async_send_command("start_listening_logs", require_schema=4)
@@ -79,12 +78,9 @@
         """Send command to stop listening to log events."""
         await self._async_send_command("stop_listening_logs", require_schema=4)
 
-    async def async_enable_statistics(self) -> None:
-=======
     async def async_enable_statistics(
         self, application_name: str, application_version: str
     ) -> None:
->>>>>>> 67eebf8b
         """Send command to enable data collection."""
         await self._async_send_command(
             "enable_statistics",
