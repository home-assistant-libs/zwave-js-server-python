--- conflicted
+++ resolved
@@ -106,13 +106,7 @@
         """Initialize the node."""
         super().__init__()
         self.client = client
-<<<<<<< HEAD
         self.values: Dict[str, Union[ConfigurationValue, Value]] = {}
-=======
-        self.data: NodeDataType = data
-        self._device_config = DeviceConfig(self.data.get("deviceConfig", {}))
-        self._statistics = NodeStatistics(self.data.get("statistics"))
->>>>>>> 7b0c9e4c
         self._firmware_update_progress: Optional[FirmwareUpdateProgress] = None
         self.endpoints: Dict[int, Endpoint] = {}
         self.update(data)
