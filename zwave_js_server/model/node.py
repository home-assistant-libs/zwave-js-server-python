"""Provide a model for the Z-Wave JS node."""
from typing import TYPE_CHECKING, Any, Dict, List, Optional, Union, cast

from ..const import (
    INTERVIEW_FAILED,
    CommandClass,
    NodeStatus,
    PowerLevel,
    SecurityClass,
)
from ..event import Event, EventBase
from ..exceptions import (
    FailedCommand,
    NotFoundError,
    UnparseableValue,
    UnwriteableValue,
)
from .command_class import CommandClassInfo, CommandClassInfoDataType
from .device_class import DeviceClass, DeviceClassDataType
from .device_config import DeviceConfig, DeviceConfigDataType
from .endpoint import Endpoint, EndpointDataType
from .firmware import (
    FirmwareUpdateFinished,
    FirmwareUpdateFinishedDataType,
    FirmwareUpdateProgress,
    FirmwareUpdateProgressDataType,
)
from .node_health_check import (
    CheckHealthProgress,
    LifelineHealthCheckSummary,
    RouteHealthCheckSummary,
    TestPowerLevelProgress,
)
from .node_statistics import NodeStatistics, NodeStatisticsDataType
from .notification import (
    EntryControlNotification,
    EntryControlNotificationDataType,
    NotificationNotification,
    NotificationNotificationDataType,
)
from .value import (
    ConfigurationValue,
    MetaDataType,
    Value,
    ValueDataType,
    ValueMetadata,
    ValueNotification,
    _get_value_id_from_dict,
    _init_value,
)

if TYPE_CHECKING:
    from ..client import Client


<<<<<<< HEAD
class NodeStatisticsDataType(TypedDict):
    """Represent a node statistics data dict type."""

    # https://github.com/zwave-js/node-zwave-js/blob/master/packages/zwave-js/src/lib/node/NodeStatistics.ts#L21-L33
    commandsTX: int
    commandsRX: int
    commandsDroppedTX: int
    commandsDroppedRX: int
    timeoutResponse: int


class NodeStatistics:
    """Represent a node statistics update."""

    def __init__(self, data: Optional[NodeStatisticsDataType] = None) -> None:
        """Initialize node statistics."""
        self.data = data or NodeStatisticsDataType(
            commandsDroppedRX=0,
            commandsDroppedTX=0,
            commandsRX=0,
            commandsTX=0,
            timeoutResponse=0,
        )

    @property
    def commands_tx(self) -> int:
        """Return number of commands successfully sent to node."""
        return self.data["commandsTX"]

    @property
    def commands_rx(self) -> int:
        """
        Return number of commands received from node.

        Includes responses to sent commands.
        """
        return self.data["commandsRX"]

    @property
    def commands_dropped_rx(self) -> int:
        """Return number of commands from node that were dropped by host."""
        return self.data["commandsDroppedRX"]

    @property
    def commands_dropped_tx(self) -> int:
        """
        Return number of outgoing commands that were dropped.

        These commands could not be sent.
        """
        return self.data["commandsDroppedTX"]

    @property
    def timeout_response(self) -> int:
        """Return number of Get-type cmds where node's response didn't come in time."""
        return self.data["timeoutResponse"]


class LifelineHealthCheckResultDataType(TypedDict, total=False):
    """Represent a lifeline health check result data dict type."""

    # https://github.com/zwave-js/node-zwave-js/blob/master/packages/zwave-js/src/lib/node/Types.ts#L171
    latency: int  # required
    numNeighbors: int  # required
    failedPingsNode: int  # required
    routeChanges: int
    minPowerlevel: int
    failedPingsController: int
    snrMargin: int


class LifelineHealthCheckSummaryDataType(TypedDict):
    """Represent a lifeline health check summary data dict type."""

    # https://github.com/zwave-js/node-zwave-js/blob/master/packages/zwave-js/src/lib/node/Types.ts#L211
    results: List[LifelineHealthCheckResultDataType]
    rating: int


class LifelineHealthCheckResult:
    """Represent a lifeline health check result."""

    def __init__(self, data: LifelineHealthCheckResultDataType) -> None:
        """Initialize lifeline health check result."""
        self.data = data

    @property
    def latency(self) -> int:
        """Return latency."""
        return self.data["latency"]

    @property
    def num_neighbors(self) -> int:
        """Return number of neighbors."""
        return self.data["numNeighbors"]

    @property
    def failed_pings_node(self) -> int:
        """Return number of failed pings to node."""
        return self.data["failedPingsNode"]

    @property
    def route_changes(self) -> Optional[int]:
        """Return number of route changes."""
        return self.data.get("routeChanges")

    @property
    def min_power_level(self) -> Optional[PowerLevel]:
        """Return minimum power level."""
        power_level = self.data.get("minPowerlevel")
        if power_level is not None:
            return PowerLevel(power_level)
        return None

    @property
    def failed_pings_controller(self) -> Optional[int]:
        """Return number of failed pings to controller."""
        return self.data.get("failedPingsController")

    @property
    def snr_margin(self) -> Optional[int]:
        """Return SNR margin."""
        return self.data.get("snrMargin")


class LifelineHealthCheckSummary:
    """Represent a lifeline health check summary update."""

    def __init__(self, data: LifelineHealthCheckSummaryDataType) -> None:
        """Initialize lifeline health check summary."""
        self._rating = data["rating"]
        self._results = [LifelineHealthCheckResult(r) for r in data.get("results", [])]

    @property
    def rating(self) -> int:
        """Return rating."""
        return self._rating

    @property
    def results(self) -> List[LifelineHealthCheckResult]:
        """Return lifeline health check results."""
        return self._results


class RouteHealthCheckResultDataType(TypedDict, total=False):
    """Represent a route health check result data dict type."""

    # https://github.com/zwave-js/node-zwave-js/blob/master/packages/zwave-js/src/lib/node/Types.ts#L242
    numNeighbors: int  # required
    rating: int  # required
    failedPingsToTarget: int
    failedPingsToSource: int
    minPowerlevelSource: int
    minPowerlevelTarget: int


class RouteHealthCheckSummaryDataType(TypedDict):
    """Represent a route health check summary data dict type."""

    # https://github.com/zwave-js/node-zwave-js/blob/master/packages/zwave-js/src/lib/node/Types.ts#L274
    results: List[RouteHealthCheckResultDataType]
    rating: int


class RouteHealthCheckResult:
    """Represent a route health check result."""

    def __init__(self, data: RouteHealthCheckResultDataType) -> None:
        """Initialize route health check result."""
        self.data = data

    @property
    def num_neighbors(self) -> int:
        """Return number of neighbors."""
        return self.data["numNeighbors"]

    @property
    def rating(self) -> int:
        """Return rating."""
        return self.data["rating"]

    @property
    def failed_pings_to_target(self) -> Optional[int]:
        """Return number of failed pings to target."""
        return self.data.get("failedPingsToTarget")

    @property
    def failed_pings_to_source(self) -> Optional[int]:
        """Return number of failed pings to source."""
        return self.data.get("failedPingsToSource")

    @property
    def min_power_level_source(self) -> Optional[PowerLevel]:
        """Return minimum power level source."""
        power_level = self.data.get("minPowerlevelSource")
        if power_level is not None:
            return PowerLevel(power_level)
        return None

    @property
    def min_power_level_target(self) -> Optional[PowerLevel]:
        """Return minimum power level target."""
        power_level = self.data.get("minPowerlevelTarget")
        if power_level is not None:
            return PowerLevel(power_level)
        return None


class RouteHealthCheckSummary:
    """Represent a route health check summary update."""

    def __init__(self, data: RouteHealthCheckSummaryDataType) -> None:
        """Initialize route health check summary."""
        self._rating = data["rating"]
        self._results = [RouteHealthCheckResult(r) for r in data.get("results", [])]

    @property
    def rating(self) -> int:
        """Return rating."""
        return self._rating

    @property
    def results(self) -> List[RouteHealthCheckResult]:
        """Return route health check results."""
        return self._results


@dataclass
class TestPowerLevelProgress:
    """Class to represent a test power level progress update."""

    acknowledged: int
    total: int


@dataclass
class CheckHealthProgress:
    """Represent a check lifeline/route health progress update."""

    rounds: int
    total_rounds: int
    last_rating: int


class NodeDataType(TypedDict, total=False):
=======
class NodeDataType(EndpointDataType):
>>>>>>> 379a31fc
    """Represent a node data dict type."""

    nodeId: int  # required
    index: int  # required
    deviceClass: DeviceClassDataType  # required
    installerIcon: int
    userIcon: int
    name: str
    location: str
    status: int  # 0-4  # required
    zwavePlusVersion: int
    zwavePlusNodeType: int
    zwavePlusRoleType: int
    isListening: bool
    isFrequentListening: Union[bool, str]
    isRouting: bool
    maxDataRate: int
    supportedDataRates: List[int]
    isSecure: bool
    supportsBeaming: bool
    supportsSecurity: bool
    protocolVersion: int
    firmwareVersion: str
    manufacturerId: int
    productId: int
    productType: int
    deviceConfig: DeviceConfigDataType
    deviceDatabaseUrl: str
    keepAwake: bool
    ready: bool
    label: str
    endpoints: List[EndpointDataType]
    endpointCountIsDynamic: bool
    endpointsHaveIdenticalCapabilities: bool
    individualEndpointCount: int
    aggregatedEndpointCount: int
    interviewAttempts: int
    interviewStage: Optional[Union[int, str]]
    commandClasses: List[CommandClassInfoDataType]
    values: List[ValueDataType]
    statistics: NodeStatisticsDataType
    highestSecurityClass: int


class Node(EventBase):
    """Represent a Z-Wave JS node."""

    def __init__(self, client: "Client", data: NodeDataType) -> None:
        """Initialize the node."""
        super().__init__()
        self.client = client
        self.data: NodeDataType = data
        self._device_config = DeviceConfig(self.data.get("deviceConfig", {}))
        self._statistics = NodeStatistics(self.data.get("statistics"))
        self._firmware_update_progress: Optional[FirmwareUpdateProgress] = None
        self.values: Dict[str, Union[Value, ConfigurationValue]] = {}
        for val in data["values"]:
            value_id = _get_value_id_from_dict(self, val)
            try:
                self.values[value_id] = _init_value(self, val)
            except UnparseableValue:
                # If we can't parse the value, don't store it
                pass

        self.endpoints = {
            endpoint["index"]: Endpoint(
                self.client,
                endpoint,
                {
                    value_id: value
                    for value_id, value in self.values.items()
                    if self.index == value.endpoint
                },
            )
            for endpoint in self.data["endpoints"]
        }

    def __repr__(self) -> str:
        """Return the representation."""
        return f"{type(self).__name__}(node_id={self.node_id})"

    def __hash__(self) -> int:
        """Return the hash."""
        return hash((self.client.driver, self.node_id))

    def __eq__(self, other: object) -> bool:
        """Return whether this instance equals another."""
        if not isinstance(other, Node):
            return False
        return (
            self.client.driver == other.client.driver and self.node_id == other.node_id
        )

    @property
    def node_id(self) -> int:
        """Return node ID property."""
        return self.data["nodeId"]

    @property
    def index(self) -> int:
        """Return index property."""
        return self.data["index"]

    @property
    def device_class(self) -> DeviceClass:
        """Return the device_class."""
        return DeviceClass(self.data["deviceClass"])

    @property
    def installer_icon(self) -> Optional[int]:
        """Return installer icon property."""
        return self.data.get("installerIcon")

    @property
    def user_icon(self) -> Optional[int]:
        """Return user icon property."""
        return self.data.get("userIcon")

    @property
    def status(self) -> NodeStatus:
        """Return the status."""
        return NodeStatus(self.data["status"])

    @property
    def ready(self) -> Optional[bool]:
        """Return the ready."""
        return self.data.get("ready")

    @property
    def is_listening(self) -> Optional[bool]:
        """Return the is_listening."""
        return self.data.get("isListening")

    @property
    def is_frequent_listening(self) -> Optional[Union[bool, str]]:
        """Return the is_frequent_listening."""
        return self.data.get("isFrequentListening")

    @property
    def is_routing(self) -> Optional[bool]:
        """Return the is_routing."""
        return self.data.get("isRouting")

    @property
    def max_data_rate(self) -> Optional[int]:
        """Return the max_data_rate."""
        return self.data.get("maxDataRate")

    @property
    def supported_data_rates(self) -> List[int]:
        """Return the supported_data_rates."""
        return self.data.get("supportedDataRates", [])

    @property
    def is_secure(self) -> Optional[bool]:
        """Return the is_secure."""
        return self.data.get("isSecure")

    @property
    def protocol_version(self) -> Optional[int]:
        """Return the protocol_version."""
        return self.data.get("protocolVersion")

    @property
    def supports_beaming(self) -> Optional[bool]:
        """Return the supports_beaming."""
        return self.data.get("supportsBeaming")

    @property
    def supports_security(self) -> Optional[bool]:
        """Return the supports_security."""
        return self.data.get("supportsSecurity")

    @property
    def manufacturer_id(self) -> Optional[int]:
        """Return the manufacturer_id."""
        return self.data.get("manufacturerId")

    @property
    def product_id(self) -> Optional[int]:
        """Return the product_id."""
        return self.data.get("productId")

    @property
    def product_type(self) -> Optional[int]:
        """Return the product_type."""
        return self.data.get("productType")

    @property
    def firmware_version(self) -> Optional[str]:
        """Return the firmware_version."""
        return self.data.get("firmwareVersion")

    @property
    def zwave_plus_version(self) -> Optional[int]:
        """Return the zwave_plus_version."""
        return self.data.get("zwavePlusVersion")

    @property
    def zwave_plus_node_type(self) -> Optional[int]:
        """Return the zwave_plus_node_type."""
        return self.data.get("zwavePlusNodeType")

    @property
    def zwave_plus_role_type(self) -> Optional[int]:
        """Return the zwave_plus_role_type."""
        return self.data.get("zwavePlusRoleType")

    @property
    def name(self) -> Optional[str]:
        """Return the name."""
        return self.data.get("name")

    @property
    def location(self) -> Optional[str]:
        """Return the location."""
        return self.data.get("location")

    @property
    def device_config(self) -> DeviceConfig:
        """Return the device_config."""
        return self._device_config

    @property
    def label(self) -> Optional[str]:
        """Return the label."""
        return self.data.get("label")

    @property
    def device_database_url(self) -> Optional[str]:
        """Return the device database URL."""
        return self.data.get("deviceDatabaseUrl")

    @property
    def endpoint_count_is_dynamic(self) -> Optional[bool]:
        """Return the endpoint_count_is_dynamic."""
        return self.data.get("endpointCountIsDynamic")

    @property
    def endpoints_have_identical_capabilities(self) -> Optional[bool]:
        """Return the endpoints_have_identical_capabilities."""
        return self.data.get("endpointsHaveIdenticalCapabilities")

    @property
    def individual_endpoint_count(self) -> Optional[int]:
        """Return the individual_endpoint_count."""
        return self.data.get("individualEndpointCount")

    @property
    def aggregated_endpoint_count(self) -> Optional[int]:
        """Return the aggregated_endpoint_count."""
        return self.data.get("aggregatedEndpointCount")

    @property
    def interview_attempts(self) -> Optional[int]:
        """Return the interview_attempts."""
        return self.data.get("interviewAttempts")

    @property
    def interview_stage(self) -> Optional[Union[int, str]]:
        """Return the interview_stage."""
        return self.data.get("interviewStage")

    @property
    def in_interview(self) -> bool:
        """Return whether node is currently being interviewed."""
        return not self.ready and self.interview_stage != INTERVIEW_FAILED

    @property
    def command_classes(self) -> List[CommandClassInfo]:
        """Return all CommandClasses supported on this node."""
        return [CommandClassInfo(cc) for cc in self.data["commandClasses"]]

    @property
    def statistics(self) -> NodeStatistics:
        """Return statistics property."""
        return self._statistics

    @property
    def firmware_update_progress(self) -> Optional[FirmwareUpdateProgress]:
        """Return firmware update progress."""
        return self._firmware_update_progress

    @property
    def highest_security_class(self) -> Optional[SecurityClass]:
        """Return highest security class configured on the node."""
        if (security_class := self.data.get("highestSecurityClass")) is None:
            return None
        return SecurityClass(security_class)

    def get_command_class_values(
        self, command_class: CommandClass, endpoint: int = None
    ) -> Dict[str, Union[ConfigurationValue, Value]]:
        """Return all values for a given command class."""
        return {
            value_id: value
            for value_id, value in self.values.items()
            if value.command_class == command_class
            and (endpoint is None or value.endpoint == endpoint)
        }

    def get_configuration_values(self) -> Dict[str, ConfigurationValue]:
        """Return all configuration values for a node."""
        return cast(
            Dict[str, ConfigurationValue],
            self.get_command_class_values(CommandClass.CONFIGURATION),
        )

    def receive_event(self, event: Event) -> None:
        """Receive an event."""
        self._handle_event_protocol(event)
        event.data["node"] = self

        self.emit(event.type, event.data)

    async def async_send_command(
        self,
        cmd: str,
        require_schema: Optional[int] = None,
        wait_for_result: Optional[bool] = None,
        **cmd_kwargs: Any,
    ) -> Optional[Dict[str, Any]]:
        """
        Send a node command. For internal use only.

        If wait_for_result is not None, it will take precedence, otherwise we will decide
        to wait or not based on the node status.
        """
        kwargs = {}
        message = {"command": f"node.{cmd}", "nodeId": self.node_id, **cmd_kwargs}
        if require_schema is not None:
            kwargs["require_schema"] = require_schema

        if wait_for_result or (
            wait_for_result is None and self.status != NodeStatus.ASLEEP
        ):
            result = await self.client.async_send_command(message, **kwargs)
            return result

        await self.client.async_send_command_no_wait(message, **kwargs)
        return None

    async def async_set_value(
        self,
        val: Union[Value, str],
        new_value: Any,
        options: Optional[dict] = None,
        wait_for_result: Optional[bool] = None,
    ) -> Optional[bool]:
        """Send setValue command to Node for given value (or value_id)."""
        # a value may be specified as value_id or the value itself
        if not isinstance(val, Value):
            if val not in self.values:
                raise NotFoundError(f"Value {val} not found on node {self}")
            val = self.values[val]

        if val.metadata.writeable is False:
            raise UnwriteableValue

        cmd_args = {
            "valueId": val.data,
            "value": new_value,
        }
        if options:
            option = next(
                (
                    option
                    for option in options
                    if option not in val.metadata.value_change_options
                ),
                None,
            )
            if option is not None:
                raise NotFoundError(
                    f"Option {option} not found on value {val} on node {self}"
                )
            cmd_args["options"] = options

        # the value object needs to be send to the server
        result = await self.async_send_command(
            "set_value", **cmd_args, wait_for_result=wait_for_result
        )

        if result is None:
            return None

        return cast(bool, result["success"])

    async def async_refresh_info(self) -> None:
        """Send refreshInfo command to Node."""
        await self.async_send_command("refresh_info", wait_for_result=False)

    async def async_refresh_values(self) -> None:
        """Send refreshValues command to Node."""
        await self.async_send_command(
            "refresh_values", wait_for_result=False, require_schema=4
        )

    async def async_refresh_cc_values(self, command_class: CommandClass) -> None:
        """Send refreshCCValues command to Node."""
        await self.async_send_command(
            "refresh_cc_values",
            commandClass=command_class,
            wait_for_result=False,
            require_schema=4,
        )

    async def async_get_defined_value_ids(self) -> List[Value]:
        """Send getDefinedValueIDs command to Node."""
        data = await self.async_send_command(
            "get_defined_value_ids", wait_for_result=True
        )

        if data is None:
            # We should never reach this code
            raise FailedCommand("Command failed", "failed_command")
        return [
            _init_value(self, cast(ValueDataType, value_id))
            for value_id in data["valueIds"]
        ]

    async def async_get_value_metadata(self, val: Union[Value, str]) -> ValueMetadata:
        """Send getValueMetadata command to Node."""
        # a value may be specified as value_id or the value itself
        if not isinstance(val, Value):
            val = self.values[val]
        # the value object needs to be send to the server
        data = await self.async_send_command(
            "get_value_metadata", valueId=val.data, wait_for_result=True
        )
        return ValueMetadata(cast(MetaDataType, data))

    async def async_abort_firmware_update(self) -> None:
        """Send abortFirmwareUpdate command to Node."""
        await self.async_send_command("abort_firmware_update", wait_for_result=False)

    async def async_poll_value(self, val: Union[Value, str]) -> None:
        """Send pollValue command to Node for given value (or value_id)."""
        # a value may be specified as value_id or the value itself
        if not isinstance(val, Value):
            val = self.values[val]
        await self.async_send_command("poll_value", valueId=val.data, require_schema=1)

    async def async_ping(self) -> bool:
        """Send ping command to Node."""
        data = (
            await self.async_send_command(
                "ping", require_schema=5, wait_for_result=True
            )
            or {}
        )
        return cast(bool, data.get("responded", False))

    async def async_invoke_cc_api(
        self,
        command_class: CommandClass,
        method_name: str,
        *args: Any,
        wait_for_result: Optional[bool] = None,
    ) -> Any:
        """Call endpoint.invoke_cc_api command."""
        return await self.endpoints[0].async_invoke_cc_api(
            command_class, method_name, *args, wait_for_result=wait_for_result
        )

    async def async_supports_cc_api(self, command_class: CommandClass) -> bool:
        """Call endpoint.supports_cc_api command."""
        return await self.endpoints[0].async_supports_cc_api(command_class)

    async def async_has_security_class(self, security_class: SecurityClass) -> bool:
        """Return whether node has the given security class."""
        data = await self.async_send_command(
            "has_security_class",
            securityClass=security_class,
            require_schema=8,
            wait_for_result=True,
        )
        assert data
        return cast(bool, data["hasSecurityClass"])

    async def async_get_highest_security_class(self) -> SecurityClass:
        """Get the highest security class that a node supports."""
        data = await self.async_send_command(
            "get_highest_security_class", require_schema=8, wait_for_result=True
        )
        assert data
        return SecurityClass(data["highestSecurityClass"])

    async def async_test_power_level(
        self, test_node_id: int, power_level: PowerLevel, test_frame_count: int
    ) -> int:
        """Send testPowerLevel command to Node."""
        data = await self.async_send_command(
            "test_powerlevel",
            testNodeId=test_node_id,
            powerlevel=power_level,
            testFrameCount=test_frame_count,
            require_schema=13,
            wait_for_result=True,
        )
        assert data
        return cast(int, data["framesAcked"])

    async def async_check_lifeline_health(
        self, rounds: Optional[int] = None
    ) -> LifelineHealthCheckSummary:
        """Send checkLifelineHealth command to Node."""
        kwargs = {}
        if rounds is not None:
            kwargs["rounds"] = rounds
        data = await self.async_send_command(
            "check_lifeline_health",
            require_schema=13,
            wait_for_result=True,
            **kwargs,
        )
        assert data
        return LifelineHealthCheckSummary(data["summary"])

    async def async_check_route_health(
        self, target_node_id: int, rounds: Optional[int] = None
    ) -> RouteHealthCheckSummary:
        """Send checkRouteHealth command to Node."""
        kwargs = {"targetNodeId": target_node_id}
        if rounds is not None:
            kwargs["rounds"] = rounds
        data = await self.async_send_command(
            "check_route_health",
            require_schema=13,
            wait_for_result=True,
            **kwargs,
        )
        assert data
        return RouteHealthCheckSummary(data["summary"])

    def handle_test_powerlevel_progress(self, event: Event) -> None:
        """Process a test power level progress event."""
        event.data["test_power_level_progress"] = TestPowerLevelProgress(
            event.data["acknowledged"], event.data["total"]
        )

    def handle_check_lifeline_health_progress(self, event: Event) -> None:
        """Process a check lifeline health progress event."""
        event.data["check_lifeline_health_progress"] = CheckHealthProgress(
            event.data["rounds"], event.data["totalRounds"], event.data["lastRating"]
        )

    def handle_check_route_health_progress(self, event: Event) -> None:
        """Process a check route health progress event."""
        event.data["check_route_health_progress"] = CheckHealthProgress(
            event.data["rounds"], event.data["totalRounds"], event.data["lastRating"]
        )

    def handle_wake_up(self, event: Event) -> None:
        """Process a node wake up event."""
        # pylint: disable=unused-argument
        self.data["status"] = NodeStatus.AWAKE

    def handle_sleep(self, event: Event) -> None:
        """Process a node sleep event."""
        # pylint: disable=unused-argument
        self.data["status"] = NodeStatus.ASLEEP

    def handle_dead(self, event: Event) -> None:
        """Process a node dead event."""
        # pylint: disable=unused-argument
        self.data["status"] = NodeStatus.DEAD

    def handle_alive(self, event: Event) -> None:
        """Process a node alive event."""
        # pylint: disable=unused-argument
        self.data["status"] = NodeStatus.ALIVE

    def handle_interview_started(self, event: Event) -> None:
        """Process a node interview started event."""
        # pylint: disable=unused-argument
        self.data["ready"] = False
        self.data["interviewStage"] = None

    def handle_interview_stage_completed(self, event: Event) -> None:
        """Process a node interview stage completed event."""
        self.data["interviewStage"] = event.data["stageName"]

    def handle_interview_failed(self, event: Event) -> None:
        """Process a node interview failed event."""
        # pylint: disable=unused-argument
        self.data["interviewStage"] = INTERVIEW_FAILED

    def handle_interview_completed(self, event: Event) -> None:
        """Process a node interview completed event."""
        # pylint: disable=unused-argument
        self.data["ready"] = True

    def handle_ready(self, event: Event) -> None:
        """Process a node ready event."""
        # the event contains a full dump of the node
        self.data.update(event.data["nodeState"])
        # update device config
        if new_device_config := self.data.get("deviceConfig"):
            self._device_config = DeviceConfig(new_device_config)
        # update/add values
        for value_state in event.data["nodeState"]["values"]:
            value_id = _get_value_id_from_dict(self, value_state)
            value = self.values.get(value_id)
            if value is None:
                self.values[value_id] = _init_value(self, value_state)
            else:
                value.update(value_state)

    def handle_value_added(self, event: Event) -> None:
        """Process a node value added event."""
        self.handle_value_updated(event)

    def handle_value_updated(self, event: Event) -> None:
        """Process a node value updated event."""
        value = self.values.get(_get_value_id_from_dict(self, event.data["args"]))
        if value is None:
            value = _init_value(self, event.data["args"])
            self.values[value.value_id] = event.data["value"] = value
        else:
            value.receive_event(event)
            event.data["value"] = value

    def handle_value_removed(self, event: Event) -> None:
        """Process a node value removed event."""
        event.data["value"] = self.values.pop(
            _get_value_id_from_dict(self, event.data["args"])
        )

    def handle_value_notification(self, event: Event) -> None:
        """Process a node value notification event."""
        # if value is found, use value data as base and update what is provided
        # in the event, otherwise use the event data
        event_data = event.data["args"]
        if value := self.values.get(_get_value_id_from_dict(self, event_data)):
            value_notification = ValueNotification(
                self, cast(ValueDataType, dict(value.data))
            )
            value_notification.update(event_data)
        else:
            value_notification = ValueNotification(self, event_data)

        event.data["value_notification"] = value_notification

    def handle_metadata_updated(self, event: Event) -> None:
        """Process a node metadata updated event."""
        # handle metadata updated as value updated (as its a value object with
        # included metadata)
        self.handle_value_updated(event)

    def handle_notification(self, event: Event) -> None:
        """Process a node notification event."""
        if event.data["ccId"] == CommandClass.NOTIFICATION.value:
            event.data["notification"] = NotificationNotification(
                self, cast(NotificationNotificationDataType, event.data)
            )
        else:
            event.data["notification"] = EntryControlNotification(
                self, cast(EntryControlNotificationDataType, event.data)
            )

    def handle_firmware_update_progress(self, event: Event) -> None:
        """Process a node firmware update progress event."""
        self._firmware_update_progress = event.data[
            "firmware_update_progress"
        ] = FirmwareUpdateProgress(
            self, cast(FirmwareUpdateProgressDataType, event.data)
        )

    def handle_firmware_update_finished(self, event: Event) -> None:
        """Process a node firmware update finished event."""
        self._firmware_update_progress = None
        event.data["firmware_update_finished"] = FirmwareUpdateFinished(
            self, cast(FirmwareUpdateFinishedDataType, event.data)
        )

    def handle_statistics_updated(self, event: Event) -> None:
        """Process a statistics updated event."""
        self._statistics.data.update(event.data["statistics"])
        event.data["statistics_updated"] = self.statistics<|MERGE_RESOLUTION|>--- conflicted
+++ resolved
@@ -53,255 +53,7 @@
     from ..client import Client
 
 
-<<<<<<< HEAD
-class NodeStatisticsDataType(TypedDict):
-    """Represent a node statistics data dict type."""
-
-    # https://github.com/zwave-js/node-zwave-js/blob/master/packages/zwave-js/src/lib/node/NodeStatistics.ts#L21-L33
-    commandsTX: int
-    commandsRX: int
-    commandsDroppedTX: int
-    commandsDroppedRX: int
-    timeoutResponse: int
-
-
-class NodeStatistics:
-    """Represent a node statistics update."""
-
-    def __init__(self, data: Optional[NodeStatisticsDataType] = None) -> None:
-        """Initialize node statistics."""
-        self.data = data or NodeStatisticsDataType(
-            commandsDroppedRX=0,
-            commandsDroppedTX=0,
-            commandsRX=0,
-            commandsTX=0,
-            timeoutResponse=0,
-        )
-
-    @property
-    def commands_tx(self) -> int:
-        """Return number of commands successfully sent to node."""
-        return self.data["commandsTX"]
-
-    @property
-    def commands_rx(self) -> int:
-        """
-        Return number of commands received from node.
-
-        Includes responses to sent commands.
-        """
-        return self.data["commandsRX"]
-
-    @property
-    def commands_dropped_rx(self) -> int:
-        """Return number of commands from node that were dropped by host."""
-        return self.data["commandsDroppedRX"]
-
-    @property
-    def commands_dropped_tx(self) -> int:
-        """
-        Return number of outgoing commands that were dropped.
-
-        These commands could not be sent.
-        """
-        return self.data["commandsDroppedTX"]
-
-    @property
-    def timeout_response(self) -> int:
-        """Return number of Get-type cmds where node's response didn't come in time."""
-        return self.data["timeoutResponse"]
-
-
-class LifelineHealthCheckResultDataType(TypedDict, total=False):
-    """Represent a lifeline health check result data dict type."""
-
-    # https://github.com/zwave-js/node-zwave-js/blob/master/packages/zwave-js/src/lib/node/Types.ts#L171
-    latency: int  # required
-    numNeighbors: int  # required
-    failedPingsNode: int  # required
-    routeChanges: int
-    minPowerlevel: int
-    failedPingsController: int
-    snrMargin: int
-
-
-class LifelineHealthCheckSummaryDataType(TypedDict):
-    """Represent a lifeline health check summary data dict type."""
-
-    # https://github.com/zwave-js/node-zwave-js/blob/master/packages/zwave-js/src/lib/node/Types.ts#L211
-    results: List[LifelineHealthCheckResultDataType]
-    rating: int
-
-
-class LifelineHealthCheckResult:
-    """Represent a lifeline health check result."""
-
-    def __init__(self, data: LifelineHealthCheckResultDataType) -> None:
-        """Initialize lifeline health check result."""
-        self.data = data
-
-    @property
-    def latency(self) -> int:
-        """Return latency."""
-        return self.data["latency"]
-
-    @property
-    def num_neighbors(self) -> int:
-        """Return number of neighbors."""
-        return self.data["numNeighbors"]
-
-    @property
-    def failed_pings_node(self) -> int:
-        """Return number of failed pings to node."""
-        return self.data["failedPingsNode"]
-
-    @property
-    def route_changes(self) -> Optional[int]:
-        """Return number of route changes."""
-        return self.data.get("routeChanges")
-
-    @property
-    def min_power_level(self) -> Optional[PowerLevel]:
-        """Return minimum power level."""
-        power_level = self.data.get("minPowerlevel")
-        if power_level is not None:
-            return PowerLevel(power_level)
-        return None
-
-    @property
-    def failed_pings_controller(self) -> Optional[int]:
-        """Return number of failed pings to controller."""
-        return self.data.get("failedPingsController")
-
-    @property
-    def snr_margin(self) -> Optional[int]:
-        """Return SNR margin."""
-        return self.data.get("snrMargin")
-
-
-class LifelineHealthCheckSummary:
-    """Represent a lifeline health check summary update."""
-
-    def __init__(self, data: LifelineHealthCheckSummaryDataType) -> None:
-        """Initialize lifeline health check summary."""
-        self._rating = data["rating"]
-        self._results = [LifelineHealthCheckResult(r) for r in data.get("results", [])]
-
-    @property
-    def rating(self) -> int:
-        """Return rating."""
-        return self._rating
-
-    @property
-    def results(self) -> List[LifelineHealthCheckResult]:
-        """Return lifeline health check results."""
-        return self._results
-
-
-class RouteHealthCheckResultDataType(TypedDict, total=False):
-    """Represent a route health check result data dict type."""
-
-    # https://github.com/zwave-js/node-zwave-js/blob/master/packages/zwave-js/src/lib/node/Types.ts#L242
-    numNeighbors: int  # required
-    rating: int  # required
-    failedPingsToTarget: int
-    failedPingsToSource: int
-    minPowerlevelSource: int
-    minPowerlevelTarget: int
-
-
-class RouteHealthCheckSummaryDataType(TypedDict):
-    """Represent a route health check summary data dict type."""
-
-    # https://github.com/zwave-js/node-zwave-js/blob/master/packages/zwave-js/src/lib/node/Types.ts#L274
-    results: List[RouteHealthCheckResultDataType]
-    rating: int
-
-
-class RouteHealthCheckResult:
-    """Represent a route health check result."""
-
-    def __init__(self, data: RouteHealthCheckResultDataType) -> None:
-        """Initialize route health check result."""
-        self.data = data
-
-    @property
-    def num_neighbors(self) -> int:
-        """Return number of neighbors."""
-        return self.data["numNeighbors"]
-
-    @property
-    def rating(self) -> int:
-        """Return rating."""
-        return self.data["rating"]
-
-    @property
-    def failed_pings_to_target(self) -> Optional[int]:
-        """Return number of failed pings to target."""
-        return self.data.get("failedPingsToTarget")
-
-    @property
-    def failed_pings_to_source(self) -> Optional[int]:
-        """Return number of failed pings to source."""
-        return self.data.get("failedPingsToSource")
-
-    @property
-    def min_power_level_source(self) -> Optional[PowerLevel]:
-        """Return minimum power level source."""
-        power_level = self.data.get("minPowerlevelSource")
-        if power_level is not None:
-            return PowerLevel(power_level)
-        return None
-
-    @property
-    def min_power_level_target(self) -> Optional[PowerLevel]:
-        """Return minimum power level target."""
-        power_level = self.data.get("minPowerlevelTarget")
-        if power_level is not None:
-            return PowerLevel(power_level)
-        return None
-
-
-class RouteHealthCheckSummary:
-    """Represent a route health check summary update."""
-
-    def __init__(self, data: RouteHealthCheckSummaryDataType) -> None:
-        """Initialize route health check summary."""
-        self._rating = data["rating"]
-        self._results = [RouteHealthCheckResult(r) for r in data.get("results", [])]
-
-    @property
-    def rating(self) -> int:
-        """Return rating."""
-        return self._rating
-
-    @property
-    def results(self) -> List[RouteHealthCheckResult]:
-        """Return route health check results."""
-        return self._results
-
-
-@dataclass
-class TestPowerLevelProgress:
-    """Class to represent a test power level progress update."""
-
-    acknowledged: int
-    total: int
-
-
-@dataclass
-class CheckHealthProgress:
-    """Represent a check lifeline/route health progress update."""
-
-    rounds: int
-    total_rounds: int
-    last_rating: int
-
-
 class NodeDataType(TypedDict, total=False):
-=======
-class NodeDataType(EndpointDataType):
->>>>>>> 379a31fc
     """Represent a node data dict type."""
 
     nodeId: int  # required
