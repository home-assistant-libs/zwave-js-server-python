--- conflicted
+++ resolved
@@ -34,8 +34,6 @@
     from ..client import Client
 
 
-<<<<<<< HEAD
-=======
 class NodeStatisticsDataType(TypedDict):
     """Represent a node statistics data dict type."""
 
@@ -93,20 +91,6 @@
         return self.data["timeoutResponse"]
 
 
-class NodeStatus(IntEnum):
-    """Enum with all Node status values.
-
-    https://zwave-js.github.io/node-zwave-js/#/api/node?id=status
-    """
-
-    UNKNOWN = 0
-    ASLEEP = 1
-    AWAKE = 2
-    DEAD = 3
-    ALIVE = 4
-
-
->>>>>>> 16f768fd
 class NodeDataType(EndpointDataType):
     """Represent a node data dict type."""
 
