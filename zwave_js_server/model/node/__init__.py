"""Provide a model for the Z-Wave JS node."""
from typing import TYPE_CHECKING, Any, Dict, List, Optional, Union, cast

from ...const import (
    INTERVIEW_FAILED,
    TYPING_EXTENSION_FOR_TYPEDDICT_REQUIRED,
    CommandClass,
    NodeStatus,
    PowerLevel,
    SecurityClass,
)
from ...event import Event, EventBase, validate_event_data
from ...exceptions import (
    FailedCommand,
    NotFoundError,
    NotificationHasUnsupportedCommandClass,
    UnparseableValue,
    UnwriteableValue,
)
from ..command_class import CommandClassInfo
from ..device_class import DeviceClass
from ..device_config import DeviceConfig
from ..endpoint import Endpoint
from ..firmware import (
    FirmwareUpdateFinished,
    FirmwareUpdateFinishedDataType,
    FirmwareUpdateProgress,
    FirmwareUpdateProgressDataType,
)
from ..notification import (
    EntryControlNotification,
    EntryControlNotificationDataType,
    NotificationNotification,
    NotificationNotificationDataType,
    PowerLevelNotification,
    PowerLevelNotificationDataType,
)
from ..value import (
    ConfigurationValue,
    MetaDataType,
    Value,
    ValueDataType,
    ValueMetadata,
    ValueNotification,
    _get_value_id_from_dict,
    _init_value,
)
<<<<<<< HEAD
from .event_model import NODE_EVENT_MODEL_MAP
=======
from .data_model import NodeDataType
>>>>>>> a6338f4e
from .health_check import (
    CheckHealthProgress,
    LifelineHealthCheckSummary,
    RouteHealthCheckSummary,
    TestPowerLevelProgress,
)
<<<<<<< HEAD
from .statistics import NodeStatistics, NodeStatisticsDataType

if TYPING_EXTENSION_FOR_TYPEDDICT_REQUIRED:
    from typing_extensions import TypedDict
else:
    from typing import TypedDict
=======
from .statistics import NodeStatistics
>>>>>>> a6338f4e

if TYPE_CHECKING:
    from ...client import Client


class Node(EventBase):
    """Represent a Z-Wave JS node."""

    def __init__(self, client: "Client", data: NodeDataType) -> None:
        """Initialize the node."""
        super().__init__()
        self.client = client
        self.data: NodeDataType = {}
        self._device_config: DeviceConfig = DeviceConfig({})
        self._statistics: NodeStatistics = NodeStatistics()
        self._firmware_update_progress: Optional[FirmwareUpdateProgress] = None
        self.values: Dict[str, Union[ConfigurationValue, Value]] = {}
        self.endpoints: Dict[int, Endpoint] = {}
        self.update(data)

    def __repr__(self) -> str:
        """Return the representation."""
        return f"{type(self).__name__}(node_id={self.node_id})"

    def __hash__(self) -> int:
        """Return the hash."""
        return hash((self.client.driver, self.node_id))

    def __eq__(self, other: object) -> bool:
        """Return whether this instance equals another."""
        if not isinstance(other, Node):
            return False
        return (
            self.client.driver == other.client.driver and self.node_id == other.node_id
        )

    @property
    def node_id(self) -> int:
        """Return node ID property."""
        return self.data["nodeId"]

    @property
    def index(self) -> int:
        """Return index property."""
        return self.data["index"]

    @property
    def device_class(self) -> DeviceClass:
        """Return the device_class."""
        return DeviceClass(self.data["deviceClass"])

    @property
    def installer_icon(self) -> Optional[int]:
        """Return installer icon property."""
        return self.data.get("installerIcon")

    @property
    def user_icon(self) -> Optional[int]:
        """Return user icon property."""
        return self.data.get("userIcon")

    @property
    def status(self) -> NodeStatus:
        """Return the status."""
        return NodeStatus(self.data["status"])

    @property
    def ready(self) -> Optional[bool]:
        """Return the ready."""
        return self.data.get("ready")

    @property
    def is_listening(self) -> Optional[bool]:
        """Return the is_listening."""
        return self.data.get("isListening")

    @property
    def is_frequent_listening(self) -> Optional[Union[bool, str]]:
        """Return the is_frequent_listening."""
        return self.data.get("isFrequentListening")

    @property
    def is_routing(self) -> Optional[bool]:
        """Return the is_routing."""
        return self.data.get("isRouting")

    @property
    def max_data_rate(self) -> Optional[int]:
        """Return the max_data_rate."""
        return self.data.get("maxDataRate")

    @property
    def supported_data_rates(self) -> List[int]:
        """Return the supported_data_rates."""
        return self.data.get("supportedDataRates", [])

    @property
    def is_secure(self) -> Optional[bool]:
        """Return the is_secure."""
        return self.data.get("isSecure")

    @property
    def protocol_version(self) -> Optional[int]:
        """Return the protocol_version."""
        return self.data.get("protocolVersion")

    @property
    def supports_beaming(self) -> Optional[bool]:
        """Return the supports_beaming."""
        return self.data.get("supportsBeaming")

    @property
    def supports_security(self) -> Optional[bool]:
        """Return the supports_security."""
        return self.data.get("supportsSecurity")

    @property
    def manufacturer_id(self) -> Optional[int]:
        """Return the manufacturer_id."""
        return self.data.get("manufacturerId")

    @property
    def product_id(self) -> Optional[int]:
        """Return the product_id."""
        return self.data.get("productId")

    @property
    def product_type(self) -> Optional[int]:
        """Return the product_type."""
        return self.data.get("productType")

    @property
    def firmware_version(self) -> Optional[str]:
        """Return the firmware_version."""
        return self.data.get("firmwareVersion")

    @property
    def zwave_plus_version(self) -> Optional[int]:
        """Return the zwave_plus_version."""
        return self.data.get("zwavePlusVersion")

    @property
    def zwave_plus_node_type(self) -> Optional[int]:
        """Return the zwave_plus_node_type."""
        return self.data.get("zwavePlusNodeType")

    @property
    def zwave_plus_role_type(self) -> Optional[int]:
        """Return the zwave_plus_role_type."""
        return self.data.get("zwavePlusRoleType")

    @property
    def name(self) -> Optional[str]:
        """Return the name."""
        return self.data.get("name")

    @property
    def location(self) -> Optional[str]:
        """Return the location."""
        return self.data.get("location")

    @property
    def device_config(self) -> DeviceConfig:
        """Return the device_config."""
        return self._device_config

    @property
    def label(self) -> Optional[str]:
        """Return the label."""
        return self.data.get("label")

    @property
    def device_database_url(self) -> Optional[str]:
        """Return the device database URL."""
        return self.data.get("deviceDatabaseUrl")

    @property
    def endpoint_count_is_dynamic(self) -> Optional[bool]:
        """Return the endpoint_count_is_dynamic."""
        return self.data.get("endpointCountIsDynamic")

    @property
    def endpoints_have_identical_capabilities(self) -> Optional[bool]:
        """Return the endpoints_have_identical_capabilities."""
        return self.data.get("endpointsHaveIdenticalCapabilities")

    @property
    def individual_endpoint_count(self) -> Optional[int]:
        """Return the individual_endpoint_count."""
        return self.data.get("individualEndpointCount")

    @property
    def aggregated_endpoint_count(self) -> Optional[int]:
        """Return the aggregated_endpoint_count."""
        return self.data.get("aggregatedEndpointCount")

    @property
    def interview_attempts(self) -> Optional[int]:
        """Return the interview_attempts."""
        return self.data.get("interviewAttempts")

    @property
    def interview_stage(self) -> Optional[Union[int, str]]:
        """Return the interview_stage."""
        return self.data.get("interviewStage")

    @property
    def in_interview(self) -> bool:
        """Return whether node is currently being interviewed."""
        return not self.ready and self.interview_stage != INTERVIEW_FAILED

    @property
    def command_classes(self) -> List[CommandClassInfo]:
        """Return all CommandClasses supported on this node."""
        return self.endpoints[0].command_classes

    @property
    def statistics(self) -> NodeStatistics:
        """Return statistics property."""
        return self._statistics

    @property
    def firmware_update_progress(self) -> Optional[FirmwareUpdateProgress]:
        """Return firmware update progress."""
        return self._firmware_update_progress

    @property
    def highest_security_class(self) -> Optional[SecurityClass]:
        """Return highest security class configured on the node."""
        if (security_class := self.data.get("highestSecurityClass")) is None:
            return None
        return SecurityClass(security_class)

    @property
    def is_controller_node(self) -> bool:
        """Return whether the node is a controller node."""
        return self.data["isControllerNode"]

    @property
    def keep_awake(self) -> bool:
        """Return whether the node is set to keep awake."""
        return self.data["keepAwake"]

    def update(self, data: NodeDataType) -> None:
        """Update the internal state data."""
        self.data = data
        self._device_config = DeviceConfig(self.data.get("deviceConfig", {}))
        self._statistics = NodeStatistics(self.data.get("statistics"))

        # Remove stale values
        value_ids = (_get_value_id_from_dict(self, val) for val in data["values"])
        self.values = {
            value_id: val
            for value_id, val in self.values.items()
            if value_id in value_ids
        }

        # Populate new values
        for val in data["values"]:
            try:
                if (value_id := _get_value_id_from_dict(self, val)) in self.values:
                    self.values[value_id].update(val)
                else:
                    self.values[value_id] = _init_value(self, val)
            except UnparseableValue:
                # If we can't parse the value, don't store it
                pass

        # Remove stale endpoints
        self.endpoints = {
            idx: endpoint
            for idx, endpoint in self.endpoints.items()
            if idx in (endpoint["index"] for endpoint in self.data["endpoints"])
        }

        # Add new endpoints or update existing ones
        for endpoint in self.data["endpoints"]:
            idx = endpoint["index"]
            values = {
                value_id: value
                for value_id, value in self.values.items()
                if self.index == value.endpoint
            }
            if idx in self.endpoints:
                self.endpoints[idx].update(endpoint, values)
            else:
                self.endpoints[idx] = Endpoint(
                    self.client,
                    endpoint,
                    values,
                )

    def get_command_class_values(
        self, command_class: CommandClass, endpoint: int = None
    ) -> Dict[str, Union[ConfigurationValue, Value]]:
        """Return all values for a given command class."""
        return {
            value_id: value
            for value_id, value in self.values.items()
            if value.command_class == command_class
            and (endpoint is None or value.endpoint == endpoint)
        }

    def get_configuration_values(self) -> Dict[str, ConfigurationValue]:
        """Return all configuration values for a node."""
        return cast(
            Dict[str, ConfigurationValue],
            self.get_command_class_values(CommandClass.CONFIGURATION),
        )

    def receive_event(self, event: Event) -> None:
        """Receive an event."""
        validate_event_data(event.data, "node", event.type, NODE_EVENT_MODEL_MAP)

        self._handle_event_protocol(event)
        event.data["node"] = self

        self.emit(event.type, event.data)

    async def async_send_command(
        self,
        cmd: str,
        require_schema: Optional[int] = None,
        wait_for_result: Optional[bool] = None,
        **cmd_kwargs: Any,
    ) -> Optional[Dict[str, Any]]:
        """
        Send a node command. For internal use only.

        If wait_for_result is not None, it will take precedence, otherwise we will decide
        to wait or not based on the node status.
        """
        kwargs = {}
        message = {"command": f"node.{cmd}", "nodeId": self.node_id, **cmd_kwargs}
        if require_schema is not None:
            kwargs["require_schema"] = require_schema

        if wait_for_result or (
            wait_for_result is None and self.status != NodeStatus.ASLEEP
        ):
            result = await self.client.async_send_command(message, **kwargs)
            return result

        await self.client.async_send_command_no_wait(message, **kwargs)
        return None

    async def async_set_value(
        self,
        val: Union[Value, str],
        new_value: Any,
        options: Optional[dict] = None,
        wait_for_result: Optional[bool] = None,
    ) -> Optional[bool]:
        """Send setValue command to Node for given value (or value_id)."""
        # a value may be specified as value_id or the value itself
        if not isinstance(val, Value):
            if val not in self.values:
                raise NotFoundError(f"Value {val} not found on node {self}")
            val = self.values[val]

        if val.metadata.writeable is False:
            raise UnwriteableValue

        cmd_args = {
            "valueId": val.data,
            "value": new_value,
        }
        if options:
            option = next(
                (
                    option
                    for option in options
                    if option not in val.metadata.value_change_options
                ),
                None,
            )
            if option is not None:
                raise NotFoundError(
                    f"Option {option} not found on value {val} on node {self}"
                )
            cmd_args["options"] = options

        # the value object needs to be send to the server
        result = await self.async_send_command(
            "set_value", **cmd_args, wait_for_result=wait_for_result
        )

        if result is None:
            return None

        return cast(bool, result["success"])

    async def async_refresh_info(self) -> None:
        """Send refreshInfo command to Node."""
        await self.async_send_command("refresh_info", wait_for_result=False)

    async def async_refresh_values(self) -> None:
        """Send refreshValues command to Node."""
        await self.async_send_command(
            "refresh_values", wait_for_result=False, require_schema=4
        )

    async def async_refresh_cc_values(self, command_class: CommandClass) -> None:
        """Send refreshCCValues command to Node."""
        await self.async_send_command(
            "refresh_cc_values",
            commandClass=command_class,
            wait_for_result=False,
            require_schema=4,
        )

    async def async_get_defined_value_ids(self) -> List[Value]:
        """Send getDefinedValueIDs command to Node."""
        data = await self.async_send_command(
            "get_defined_value_ids", wait_for_result=True
        )

        if data is None:
            # We should never reach this code
            raise FailedCommand("Command failed", "failed_command")
        return [
            _init_value(self, cast(ValueDataType, value_id))
            for value_id in data["valueIds"]
        ]

    async def async_get_value_metadata(self, val: Union[Value, str]) -> ValueMetadata:
        """Send getValueMetadata command to Node."""
        # a value may be specified as value_id or the value itself
        if not isinstance(val, Value):
            val = self.values[val]
        # the value object needs to be send to the server
        data = await self.async_send_command(
            "get_value_metadata", valueId=val.data, wait_for_result=True
        )
        return ValueMetadata(cast(MetaDataType, data))

    async def async_abort_firmware_update(self) -> None:
        """Send abortFirmwareUpdate command to Node."""
        await self.async_send_command("abort_firmware_update", wait_for_result=False)

    async def async_poll_value(self, val: Union[Value, str]) -> None:
        """Send pollValue command to Node for given value (or value_id)."""
        # a value may be specified as value_id or the value itself
        if not isinstance(val, Value):
            val = self.values[val]
        await self.async_send_command("poll_value", valueId=val.data, require_schema=1)

    async def async_ping(self) -> bool:
        """Send ping command to Node."""
        data = (
            await self.async_send_command(
                "ping", require_schema=5, wait_for_result=True
            )
            or {}
        )
        return cast(bool, data.get("responded", False))

    async def async_invoke_cc_api(
        self,
        command_class: CommandClass,
        method_name: str,
        *args: Any,
        wait_for_result: Optional[bool] = None,
    ) -> Any:
        """Call endpoint.invoke_cc_api command."""
        return await self.endpoints[0].async_invoke_cc_api(
            command_class, method_name, *args, wait_for_result=wait_for_result
        )

    async def async_supports_cc_api(self, command_class: CommandClass) -> bool:
        """Call endpoint.supports_cc_api command."""
        return await self.endpoints[0].async_supports_cc_api(command_class)

    async def async_has_security_class(self, security_class: SecurityClass) -> bool:
        """Return whether node has the given security class."""
        data = await self.async_send_command(
            "has_security_class",
            securityClass=security_class,
            require_schema=8,
            wait_for_result=True,
        )
        assert data
        return cast(bool, data["hasSecurityClass"])

    async def async_get_highest_security_class(self) -> SecurityClass:
        """Get the highest security class that a node supports."""
        data = await self.async_send_command(
            "get_highest_security_class", require_schema=8, wait_for_result=True
        )
        assert data
        return SecurityClass(data["highestSecurityClass"])

    async def async_test_power_level(
        self, test_node_id: int, power_level: PowerLevel, test_frame_count: int
    ) -> int:
        """Send testPowerLevel command to Node."""
        data = await self.async_send_command(
            "test_powerlevel",
            testNodeId=test_node_id,
            powerlevel=power_level,
            testFrameCount=test_frame_count,
            require_schema=13,
            wait_for_result=True,
        )
        assert data
        return cast(int, data["framesAcked"])

    async def async_check_lifeline_health(
        self, rounds: Optional[int] = None
    ) -> LifelineHealthCheckSummary:
        """Send checkLifelineHealth command to Node."""
        kwargs = {}
        if rounds is not None:
            kwargs["rounds"] = rounds
        data = await self.async_send_command(
            "check_lifeline_health",
            require_schema=13,
            wait_for_result=True,
            **kwargs,
        )
        assert data
        return LifelineHealthCheckSummary(data["summary"])

    async def async_check_route_health(
        self, target_node_id: int, rounds: Optional[int] = None
    ) -> RouteHealthCheckSummary:
        """Send checkRouteHealth command to Node."""
        kwargs = {"targetNodeId": target_node_id}
        if rounds is not None:
            kwargs["rounds"] = rounds
        data = await self.async_send_command(
            "check_route_health",
            require_schema=13,
            wait_for_result=True,
            **kwargs,
        )
        assert data
        return RouteHealthCheckSummary(data["summary"])

    async def async_get_state(self) -> None:
        """Get node state."""
        data = await self.async_send_command(
            "get_state", require_schema=14, wait_for_result=True
        )
        assert data
        self.update(data["state"])

    async def async_set_name(
        self, name: str, update_cc: bool = True, wait_for_result: Optional[bool] = None
    ) -> None:
        """Set node name."""
        # If we may not potentially update the name CC, we should just wait for the
        # result because the change is local to the driver
        if not update_cc:
            wait_for_result = True
        await self.async_send_command(
            "set_name",
            name=name,
            updateCC=update_cc,
            wait_for_result=wait_for_result,
            require_schema=14,
        )
        self.data["name"] = name

    async def async_set_location(
        self,
        location: str,
        update_cc: bool = True,
        wait_for_result: Optional[bool] = None,
    ) -> None:
        """Set node location."""
        # If we may not potentially update the location CC, we should just wait for the
        # result because the change is local to the driver
        if not update_cc:
            wait_for_result = True
        await self.async_send_command(
            "set_location",
            location=location,
            updateCC=update_cc,
            wait_for_result=wait_for_result,
            require_schema=14,
        )
        self.data["location"] = location

    async def async_set_keep_awake(self, keep_awake: bool) -> None:
        """Set node keep awake state."""
        await self.async_send_command(
            "set_keep_awake",
            keepAwake=keep_awake,
            wait_for_result=True,
            require_schema=14,
        )
        self.data["keepAwake"] = keep_awake

    def handle_test_powerlevel_progress(self, event: Event) -> None:
        """Process a test power level progress event."""
        event.data["test_power_level_progress"] = TestPowerLevelProgress(
            event.data["acknowledged"], event.data["total"]
        )

    def handle_check_lifeline_health_progress(self, event: Event) -> None:
        """Process a check lifeline health progress event."""
        event.data["check_lifeline_health_progress"] = CheckHealthProgress(
            event.data["rounds"], event.data["totalRounds"], event.data["lastRating"]
        )

    def handle_check_route_health_progress(self, event: Event) -> None:
        """Process a check route health progress event."""
        event.data["check_route_health_progress"] = CheckHealthProgress(
            event.data["rounds"], event.data["totalRounds"], event.data["lastRating"]
        )

    def handle_wake_up(self, event: Event) -> None:
        """Process a node wake up event."""
        # pylint: disable=unused-argument
        self.data["status"] = NodeStatus.AWAKE

    def handle_sleep(self, event: Event) -> None:
        """Process a node sleep event."""
        # pylint: disable=unused-argument
        self.data["status"] = NodeStatus.ASLEEP

    def handle_dead(self, event: Event) -> None:
        """Process a node dead event."""
        # pylint: disable=unused-argument
        self.data["status"] = NodeStatus.DEAD

    def handle_alive(self, event: Event) -> None:
        """Process a node alive event."""
        # pylint: disable=unused-argument
        self.data["status"] = NodeStatus.ALIVE

    def handle_interview_started(self, event: Event) -> None:
        """Process a node interview started event."""
        # pylint: disable=unused-argument
        self.data["ready"] = False
        self.data["interviewStage"] = None

    def handle_interview_stage_completed(self, event: Event) -> None:
        """Process a node interview stage completed event."""
        self.data["interviewStage"] = event.data["stageName"]

    def handle_interview_failed(self, event: Event) -> None:
        """Process a node interview failed event."""
        # pylint: disable=unused-argument
        self.data["interviewStage"] = INTERVIEW_FAILED

    def handle_interview_completed(self, event: Event) -> None:
        """Process a node interview completed event."""
        # pylint: disable=unused-argument
        self.data["ready"] = True

    def handle_ready(self, event: Event) -> None:
        """Process a node ready event."""
        # the event contains a full dump of the node
        self.update(event.data["nodeState"])

    def handle_value_added(self, event: Event) -> None:
        """Process a node value added event."""
        self.handle_value_updated(event)

    def value_data_idx(self, value_id: str) -> int:
        """Get the index for the given value ID in the node's value data."""
        values = self.data["values"]
        return next(
            idx
            for idx in range(len(values))
            if _get_value_id_from_dict(self, values[idx]) == value_id
        )

    def handle_value_updated(self, event: Event) -> None:
        """Process a node value updated event."""
        evt_val_data: ValueDataType = event.data["args"]
        value_id = _get_value_id_from_dict(self, evt_val_data)
        value = self.values.get(value_id)
        if value is None:
            value = _init_value(self, evt_val_data)
            self.values[value.value_id] = event.data["value"] = value
            self.data["values"].append(evt_val_data)
        else:
            value.receive_event(event)
            event.data["value"] = value
            self.data["values"][self.value_data_idx(value_id)].update(evt_val_data)

        node_val_data = self.data["values"][self.value_data_idx(value_id)]
        if "newValue" in evt_val_data:
            node_val_data["value"] = evt_val_data["newValue"]

        node_val_data.pop("newValue", None)
        node_val_data.pop("prevValue", None)

    def handle_value_removed(self, event: Event) -> None:
        """Process a node value removed event."""
        value_id = _get_value_id_from_dict(self, event.data["args"])
        event.data["value"] = self.values.pop(value_id)
        self.data["values"].pop(self.value_data_idx(value_id))

    def handle_value_notification(self, event: Event) -> None:
        """Process a node value notification event."""
        # if value is found, use value data as base and update what is provided
        # in the event, otherwise use the event data
        event_data = event.data["args"]
        if value := self.values.get(_get_value_id_from_dict(self, event_data)):
            value_notification = ValueNotification(
                self, cast(ValueDataType, dict(value.data))
            )
            value_notification.update(event_data)
        else:
            value_notification = ValueNotification(self, event_data)

        event.data["value_notification"] = value_notification

    def handle_metadata_updated(self, event: Event) -> None:
        """Process a node metadata updated event."""
        # handle metadata updated as value updated (as its a value object with
        # included metadata)
        self.handle_value_updated(event)

    def handle_notification(self, event: Event) -> None:
        """Process a node notification event."""
        command_class = CommandClass(event.data["ccId"])
        if command_class == CommandClass.NOTIFICATION:
            event.data["notification"] = NotificationNotification(
                self, cast(NotificationNotificationDataType, event.data)
            )
        elif command_class == CommandClass.ENTRY_CONTROL:
            event.data["notification"] = EntryControlNotification(
                self, cast(EntryControlNotificationDataType, event.data)
            )
        elif command_class == CommandClass.POWERLEVEL:
            event.data["notification"] = PowerLevelNotification(
                self, cast(PowerLevelNotificationDataType, event.data)
            )
        else:
            raise NotificationHasUnsupportedCommandClass(event, command_class)

    def handle_firmware_update_progress(self, event: Event) -> None:
        """Process a node firmware update progress event."""
        self._firmware_update_progress = event.data[
            "firmware_update_progress"
        ] = FirmwareUpdateProgress(
            self, cast(FirmwareUpdateProgressDataType, event.data)
        )

    def handle_firmware_update_finished(self, event: Event) -> None:
        """Process a node firmware update finished event."""
        self._firmware_update_progress = None
        event.data["firmware_update_finished"] = FirmwareUpdateFinished(
            self, cast(FirmwareUpdateFinishedDataType, event.data)
        )

    def handle_statistics_updated(self, event: Event) -> None:
        """Process a statistics updated event."""
        self._statistics.data.update(event.data["statistics"])
        event.data["statistics_updated"] = self.statistics<|MERGE_RESOLUTION|>--- conflicted
+++ resolved
@@ -45,27 +45,20 @@
     _get_value_id_from_dict,
     _init_value,
 )
-<<<<<<< HEAD
+from .data_model import NodeDataType
 from .event_model import NODE_EVENT_MODEL_MAP
-=======
-from .data_model import NodeDataType
->>>>>>> a6338f4e
 from .health_check import (
     CheckHealthProgress,
     LifelineHealthCheckSummary,
     RouteHealthCheckSummary,
     TestPowerLevelProgress,
 )
-<<<<<<< HEAD
-from .statistics import NodeStatistics, NodeStatisticsDataType
+from .statistics import NodeStatistics
 
 if TYPING_EXTENSION_FOR_TYPEDDICT_REQUIRED:
     from typing_extensions import TypedDict
 else:
     from typing import TypedDict
-=======
-from .statistics import NodeStatistics
->>>>>>> a6338f4e
 
 if TYPE_CHECKING:
     from ...client import Client
