--- conflicted
+++ resolved
@@ -37,16 +37,9 @@
 
 def value_id(node: "Node", event_data: ValueDataType) -> str:
     """Return ID of value."""
-<<<<<<< HEAD
     command_class = event["commandClass"]
-    endpoint = event.get("endpoint", "")
+    endpoint = event.get("endpoint", "00")
     property_key_name = event.get("propertyKeyName") or event["property"]
-=======
-    command_class = event_data.get("commandClass")
-    endpoint = event_data.get("endpoint")
-    property_key_name = event_data.get("propertyKeyName")
-    # TODO: Should we really include None items in the f-string below?
->>>>>>> 5bfc66f3
     return f"{node.node_id}-{command_class}-{endpoint}-{property_key_name}"
 
 
@@ -93,16 +86,11 @@
         return self.data.get("unit")
 
     @property
-<<<<<<< HEAD
     def states(self) -> Optional[dict]:
         """Return (optional) states."""
         return self.data.get("states")
 
-    @property
-    def cc_specific(self) -> Optional[dict]:
-=======
     def cc_specific(self) -> Optional[Dict[str, Any]]:
->>>>>>> 5bfc66f3
         """Return ccSpecific."""
         return self.data.get("ccSpecific")
 
