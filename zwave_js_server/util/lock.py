"""Utility functions for Z-Wave JS locks."""
from __future__ import annotations
<<<<<<< HEAD
=======

from typing import TypedDict, cast
>>>>>>> 2e61075f

from ..const import CommandClass
from ..const.command_class.lock import (
    ATTR_CODE_SLOT,
    ATTR_IN_USE,
    ATTR_NAME,
    ATTR_USERCODE,
    LOCK_USERCODE_PROPERTY,
    LOCK_USERCODE_STATUS_PROPERTY,
    CodeSlotStatus,
)
from ..exceptions import NotFoundError
from ..model.node import Node
from ..model.value import Value, get_value_id_str


def get_code_slot_value(node: Node, code_slot: int, property_name: str) -> Value:
    """Get a code slot value."""
    value = node.values.get(
        get_value_id_str(
            node,
            CommandClass.USER_CODE,
            property_name,
            endpoint=0,
            property_key=code_slot,
        )
    )

    if not value:
        raise NotFoundError(f"{property_name} for code slot {code_slot} not found")

    return value


<<<<<<< HEAD
def _get_code_slots(
    node: Node, include_usercode: bool = False
) -> list[dict[str, int | bool | str | None]]:
    """Get all code slots on the lock and optionally include usercode."""
    code_slot = 1
    slots: list[dict[str, int | bool | str | None]] = []
=======
class CodeSlot(TypedDict, total=False):
    """Represent a code slot."""

    code_slot: int  # required
    name: str  # required
    in_use: bool | None  # required
    usercode: str | None


def _get_code_slots(node: Node, include_usercode: bool = False) -> list[CodeSlot]:
    """Get all code slots on the lock and optionally include usercode."""
    code_slot = 1
    slots: list[CodeSlot] = []
>>>>>>> 2e61075f

    # Loop until we can't find a code slot
    while True:
        try:
            value = get_code_slot_value(node, code_slot, LOCK_USERCODE_PROPERTY)
            status_value = get_code_slot_value(
                node, code_slot, LOCK_USERCODE_STATUS_PROPERTY
            )
        except NotFoundError:
            return slots

        code_slot = int(value.property_key)  # type: ignore
        in_use = (
            None
            if status_value.value is None
            else status_value.value == CodeSlotStatus.ENABLED
        )

        # we know that code slots will always have a property key
        # that is an int, so we can ignore mypy
        slot = {
            ATTR_CODE_SLOT: code_slot,
            ATTR_NAME: value.metadata.label,
            ATTR_IN_USE: in_use,
        }
        if include_usercode:
            slot[ATTR_USERCODE] = value.value

        slots.append(cast(CodeSlot, slot))
        code_slot += 1


<<<<<<< HEAD
def get_code_slots(node: Node) -> list[dict[str, int | bool | str | None]]:
=======
def get_code_slots(node: Node) -> list[CodeSlot]:
>>>>>>> 2e61075f
    """Get all code slots on the lock and whether or not they are used."""
    return _get_code_slots(node, False)


<<<<<<< HEAD
def get_usercodes(node: Node) -> list[dict[str, int | bool | str | None]]:
=======
def get_usercodes(node: Node) -> list[CodeSlot]:
>>>>>>> 2e61075f
    """Get all code slots and usercodes on the lock."""
    return _get_code_slots(node, True)


def get_usercode(node: Node, code_slot: int) -> str | None:
    """Get usercode from slot X on the lock."""
    value = get_code_slot_value(node, code_slot, LOCK_USERCODE_PROPERTY)
    return value.value


async def get_usercode_from_node(node: Node, code_slot: int) -> dict[str, str | bool]:
    """
    Fetch a usercode directly from a node.

    Should be used when Z-Wave JS's ValueDB hasn't been populated for this code slot.
    This call will populate the ValueDB and trigger value update events from the
    driver.
    """
    resp = await node.async_invoke_cc_api(
        CommandClass.USER_CODE, "get", code_slot, wait_for_result=True
    )
    return {
        ATTR_IN_USE: resp["userIdStatus"] == CodeSlotStatus.ENABLED,
        ATTR_USERCODE: resp["userCode"],
    }


async def set_usercode(node: Node, code_slot: int, usercode: str) -> None:
    """Set the usercode to index X on the lock."""
    value = get_code_slot_value(node, code_slot, LOCK_USERCODE_PROPERTY)

    if len(str(usercode)) < 4:
        raise ValueError("User code must be at least 4 digits")

    await node.async_set_value(value, usercode)


async def clear_usercode(node: Node, code_slot: int) -> None:
    """Clear a code slot on the lock."""
    value = get_code_slot_value(node, code_slot, LOCK_USERCODE_STATUS_PROPERTY)
    await node.async_set_value(value, CodeSlotStatus.AVAILABLE.value)<|MERGE_RESOLUTION|>--- conflicted
+++ resolved
@@ -1,10 +1,7 @@
 """Utility functions for Z-Wave JS locks."""
 from __future__ import annotations
-<<<<<<< HEAD
-=======
 
 from typing import TypedDict, cast
->>>>>>> 2e61075f
 
 from ..const import CommandClass
 from ..const.command_class.lock import (
@@ -39,14 +36,6 @@
     return value
 
 
-<<<<<<< HEAD
-def _get_code_slots(
-    node: Node, include_usercode: bool = False
-) -> list[dict[str, int | bool | str | None]]:
-    """Get all code slots on the lock and optionally include usercode."""
-    code_slot = 1
-    slots: list[dict[str, int | bool | str | None]] = []
-=======
 class CodeSlot(TypedDict, total=False):
     """Represent a code slot."""
 
@@ -60,7 +49,6 @@
     """Get all code slots on the lock and optionally include usercode."""
     code_slot = 1
     slots: list[CodeSlot] = []
->>>>>>> 2e61075f
 
     # Loop until we can't find a code slot
     while True:
@@ -93,20 +81,12 @@
         code_slot += 1
 
 
-<<<<<<< HEAD
-def get_code_slots(node: Node) -> list[dict[str, int | bool | str | None]]:
-=======
 def get_code_slots(node: Node) -> list[CodeSlot]:
->>>>>>> 2e61075f
     """Get all code slots on the lock and whether or not they are used."""
     return _get_code_slots(node, False)
 
 
-<<<<<<< HEAD
-def get_usercodes(node: Node) -> list[dict[str, int | bool | str | None]]:
-=======
 def get_usercodes(node: Node) -> list[CodeSlot]:
->>>>>>> 2e61075f
     """Get all code slots and usercodes on the lock."""
     return _get_code_slots(node, True)
 
